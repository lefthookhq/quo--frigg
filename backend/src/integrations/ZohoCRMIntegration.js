const { BaseCRMIntegration } = require('../base/BaseCRMIntegration');
const { Definition: QuoDefinition } = require('../api-modules/quo/definition');
const zohoCrm = require('@friggframework/api-module-zoho-crm');
const { createFriggCommands } = require('@friggframework/core');
const CallSummaryEnrichmentService = require('../base/services/CallSummaryEnrichmentService');
const { QUO_ANALYTICS_EVENTS } = require('../base/constants');

class ZohoCRMIntegration extends BaseCRMIntegration {
    static Definition = {
        name: 'zoho',
        version: '1.0.0',
        supportedVersions: ['1.0.0'],
        hasUserConfig: true,

        display: {
            label: 'Zoho CRM',
            description: 'Zoho CRM platform integration with Quo API',
            category: 'CRM & Sales',
            detailsUrl: 'https://www.zoho.com/crm',
            icon: '',
        },
        modules: {
            quo: {
                definition: {
                    ...QuoDefinition,
                    getName: () => 'quo-zoho',
                    moduleName: 'quo-zoho',
                    display: {
                        ...(QuoDefinition.display || {}),
                        label: 'Quo (Zoho CRM)',
                    },
                },
            },
            zoho: {
                definition: zohoCrm.Definition,
            },
        },
        webhooks: {
            enabled: true,
        },
        routes: [
            {
                path: '/zoho/contacts',
                method: 'GET',
                event: 'LIST_ZOHO_CONTACTS',
            },
            {
                path: '/zoho/accounts',
                method: 'GET',
                event: 'LIST_ZOHO_ACCOUNTS',
            },
        ],
    };

    static CRMConfig = {
        personObjectTypes: [
            { crmObjectName: 'Contact', quoContactType: 'contact' },
            { crmObjectName: 'Account', quoContactType: 'contact' },
        ],
        syncConfig: {
            paginationType: 'CURSOR_BASED',
            supportsTotal: false,
            returnFullRecords: true,
            reverseChronological: true,
            initialBatchSize: 50,
            ongoingBatchSize: 25,
            supportsWebhooks: true,
        },
        queueConfig: {
            maxWorkers: 15,
            provisioned: 5,
            maxConcurrency: 50,
            batchSize: 1,
            timeout: 600,
        },
    };

    /**
     * Quo webhook labels for identification
     */
    static WEBHOOK_LABELS = {
        QUO_MESSAGES: 'Zoho CRM Integration - Messages',
        QUO_CALLS: 'Zoho CRM Integration - Calls',
        QUO_CALL_SUMMARIES: 'Zoho CRM Integration - Call Summaries',
    };

    /**
     * Quo webhook event subscriptions
     */
    static WEBHOOK_EVENTS = {
        QUO_MESSAGES: ['message.received', 'message.delivered'],
        QUO_CALLS: ['call.completed'],
        QUO_CALL_SUMMARIES: ['call.summary.completed'],
    };

    static ZOHO_NOTIFICATION_CHANNEL_ID = 1735593600000; // Unique bigint channel ID for Zoho webhooks

    constructor(params) {
        super(params);

        this.commands = createFriggCommands({
            integrationClass: ZohoCRMIntegration,
        });

        this.events = {
            ...this.events,

            LIST_ZOHO_CONTACTS: {
                handler: this.listContacts,
            },
            LIST_ZOHO_ACCOUNTS: {
                handler: this.listAccounts,
            },
        };
    }

    /**
     * Track analytics event to Quo's analytics API (fire-and-forget)
     * @private
     * @param {string} event - Event type from QUO_ANALYTICS_EVENTS
     * @param {Object} data - Event data (contactId, messageId, callId, error, etc.)
     */
    _trackAnalyticsEvent(event, data = {}) {
        if (!this.quo?.api) {
            console.warn(
                '[Analytics] Quo API not available, skipping tracking',
            );
            return;
        }

        this.commands
            .findOrganizationUserById(this.userId)
            .then((user) => {
                return this.quo.api.sendAnalyticsEvent({
                    orgId: user?.getAppOrgId?.() || null,
                    userId: user?.getAppUserId?.() || null,
                    integration: 'zoho',
                    event,
                    data,
                });
            })
            .then(() => {
                console.log(`[Analytics] ✓ Tracked ${event}`);
            })
            .catch((error) => {
                console.warn(
                    `[Analytics] Failed to track ${event}: ${error.message}`,
                );
            });
    }

    /**
     * Verify Zoho notification token
     * Validates the token field from notification payload against stored token
     *
     * @private
     * @param {Object} params
     * @param {string} params.receivedToken - Token from notification payload
     * @param {string} params.storedToken - Stored notification token from config
     * @returns {boolean} True if token is valid
     */
    _verifyNotificationToken({ receivedToken, storedToken }) {
        if (!receivedToken || !storedToken) {
            console.warn('[Zoho CRM] Missing received token or stored token');
            return false;
        }

        try {
            // Direct comparison (notifications use simple token matching)
            return receivedToken === storedToken;
        } catch (error) {
            console.error('[Zoho CRM] Token verification error:', error);
            return false;
        }
    }

    async fetchPersonPage({
        objectType,
        cursor = null,
        limit,
        modifiedSince,
        sortDesc = true,
    }) {
        try {
            const params = {
                per_page: limit,
                sort_order: sortDesc ? 'desc' : 'asc',
                sort_by: 'Modified_Time',
            };

            if (cursor) {
                params.page_token = cursor;
            }

            if (modifiedSince) {
                params.modified_since = modifiedSince
                    .toISOString()
                    .split('T')[0];
            }

            let response;

            switch (objectType) {
                case 'Contact':
                    response = await this.zoho.api.listContacts(params);
                    break;

                case 'Account':
                    response = await this.zoho.api.listAccounts(params);
                    break;

                default:
                    throw new Error(`Unsupported objectType: ${objectType}`);
            }

            const persons = response.data || [];

            const taggedPersons = persons.map((person) => ({
                ...person,
                _objectType: objectType,
            }));

            const nextCursor = response.info?.next_page_token || null;
            const hasMore = response.info?.more_records || false;

            console.log(
                `[Zoho] Fetched ${taggedPersons.length} ${objectType}(s) at cursor ${cursor || 'start'}, ` +
                    `hasMore=${hasMore}`,
            );

            return {
                data: taggedPersons,
                cursor: nextCursor,
                hasMore: hasMore,
            };
        } catch (error) {
            console.error(
                `Error fetching ${objectType} at cursor ${cursor}:`,
                error,
            );
            throw error;
        }
    }

    async transformPersonToQuo(person) {
        const objectType = person._objectType || 'Contact';

        const phoneNumbers = this._extractPhoneNumbers(person, objectType);
        const emails = this._extractEmails(person, objectType);
        const firstName = this._extractFirstName(person, objectType);
        const company = this._extractCompany(person, objectType);

        const externalId = String(person.id || person.Id || 'unknown');
        const source = 'openphone-zoho';

        // Generate sourceUrl for linking back to Zoho CRM
        const sourceUrl = `https://crm.zoho.com/crm/org/tab/Contacts/${externalId}`;

        return {
            externalId,
            source,
            sourceUrl,
            defaultFields: {
                firstName,
                lastName: person.Last_Name || '',
                company,
                phoneNumbers,
                emails,
                role: person.Title || '',
            },
            customFields: [],
        };
    }

    _extractFirstName(person, objectType) {
        if (objectType === 'Account') {
            return person.Account_Name || 'Unknown';
        }
        return person.First_Name || 'Unknown';
    }

    _extractPhoneNumbers(person, objectType) {
        const phones = [];

        if (person.Phone) {
            phones.push({ name: 'Work', value: person.Phone });
        }

        if (objectType === 'Contact' && person.Mobile) {
            phones.push({ name: 'Mobile', value: person.Mobile });
        }

        return phones;
    }

    _extractEmails(person, objectType) {
        const emails = [];

        if (objectType === 'Contact' && person.Email) {
            emails.push({ name: 'Work', value: person.Email });
        }

        return emails;
    }

    _extractCompany(person, objectType) {
        if (objectType === 'Account') {
            return person.Parent_Account?.name || null;
        }
        return person.Account_Name?.name || null;
    }

    async logSMSToActivity(activity) {
        console.warn(
            'SMS activity logging not supported - Zoho CRM API module lacks activities endpoint',
        );
        return;
    }

    async logCallToActivity(activity) {
        console.warn(
            'Call activity logging not supported - Zoho CRM API module lacks activities endpoint',
        );
        return;
    }

    /**
     * Generate webhook URL with BASE_URL validation
     * Centralizes URL construction and ensures BASE_URL is configured
     *
     * @private
     * @param {string} path - Webhook path (e.g., '/webhooks/{id}')
     * @returns {string} Complete webhook URL
     * @throws {Error} If BASE_URL environment variable is not configured
     */
    _generateWebhookUrl(path) {
        if (!process.env.BASE_URL) {
            throw new Error(
                'BASE_URL environment variable is required for webhook setup. ' +
                    'Please configure this in your deployment environment before enabling webhooks.',
            );
        }

        const integrationName = this.constructor.Definition.name;
        return `${process.env.BASE_URL}/api/${integrationName}-integration${path}`;
    }

    /**
     * Verify Quo webhook signature
     * Tests multiple payload/key combinations to handle format variations
     *
     * @private
     * @async
     * @param {Object} headers - HTTP headers from webhook request
     * @param {Object} body - Webhook payload body
     * @param {string} eventType - Event type (e.g., 'call.completed', 'message.received', 'call.summary.completed')
     * @throws {Error} If signature is missing, invalid format, or verification fails
     * @returns {Promise<void>}
     *
     * @description
     * OpenPhone signature format: 'hmac;version;timestamp;signature'
     * Tests 4 combinations:
     * 1. timestamp + body (no separator, plain key)
     * 2. timestamp + body (no separator, base64 key)
     * 3. timestamp + "." + body (dot separator, plain key)
     * 4. timestamp + "." + body (dot separator, base64 key)
     *
     * Selects webhook key based on event type:
     * - call.summary.* → quoCallSummaryWebhookKey
     * - call.* → quoCallWebhookKey
     * - message.* → quoMessageWebhookKey
     */
    async _verifyQuoWebhookSignature(headers, body, eventType) {
        const signatureHeader = headers['openphone-signature'];

        if (!signatureHeader) {
            throw new Error('Missing Openphone-Signature header');
        }

        // Parse signature format: hmac;version;timestamp;signature
        const parts = signatureHeader.split(';');
        if (parts.length !== 4 || parts[0] !== 'hmac') {
            throw new Error('Invalid Openphone-Signature format');
        }

        const [_, version, timestamp, receivedSignature] = parts;

        let webhookKey;
        if (eventType.startsWith('call.summary')) {
            webhookKey = this.config?.quoCallSummaryWebhookKey;
        } else if (eventType.startsWith('call.')) {
            webhookKey = this.config?.quoCallWebhookKey;
        } else if (eventType.startsWith('message.')) {
            webhookKey = this.config?.quoMessageWebhookKey;
        } else {
            throw new Error(
                `Unknown event type for key selection: ${eventType}`,
            );
        }

        if (!webhookKey) {
            throw new Error('Webhook key not found in config');
        }

        const crypto = require('crypto');

        const testFormats = [
            {
                name: 'timestamp + body (no separator)',
                payload: timestamp + JSON.stringify(body),
                keyTransform: 'plain',
            },
            {
                name: 'timestamp + body (no separator, base64 key)',
                payload: timestamp + JSON.stringify(body),
                keyTransform: 'base64',
            },
            {
                name: 'timestamp + "." + body (dot separator)',
                payload: timestamp + '.' + JSON.stringify(body),
                keyTransform: 'plain',
            },
            {
                name: 'timestamp + "." + body (dot separator, base64 key)',
                payload: timestamp + '.' + JSON.stringify(body),
                keyTransform: 'base64',
            },
        ];

        let matchFound = false;

        for (const format of testFormats) {
            const key =
                format.keyTransform === 'base64'
                    ? Buffer.from(webhookKey, 'base64')
                    : webhookKey;

            const hmac = crypto.createHmac('sha256', key);
            hmac.update(format.payload);
            const computedSignature = hmac.digest('base64');

            // Use constant-time comparison to prevent timing attacks
            const matches =
                computedSignature.length === receivedSignature.length &&
                crypto.timingSafeEqual(
                    Buffer.from(computedSignature),
                    Buffer.from(receivedSignature),
                );

            if (matches) {
                matchFound = true;
                break;
            }
        }

        if (!matchFound) {
            throw new Error(
                'Webhook signature verification failed - no matching format found',
            );
        }

        console.log('[Quo Webhook] ✓ Signature verified');
    }

    /**
     * Setup Zoho CRM notification channel
     * Programmatically registers a notification channel with Zoho CRM Notifications API
     * Uses a single channel for both Contacts and Accounts events with no expiry
     *
     * @async
     * @returns {Promise<Object>} Status object with channel details
     */
    async setupZohoNotifications() {
        try {
            if (this.config?.zohoNotificationChannelId) {
                console.log(
                    `[Zoho CRM] Notification already registered: ${this.config.zohoNotificationChannelId}`,
                );
                return {
                    status: 'already_configured',
                    channelId: this.config.zohoNotificationChannelId,
                    notificationUrl: this.config.zohoNotificationUrl,
                    events: this.config.notificationEvents,
                };
            }

            if (!process.env.BASE_URL) {
                throw new Error(
                    'BASE_URL environment variable is required for notification registration',
                );
            }

            const notificationUrl = `${process.env.BASE_URL}/api/zoho-integration/webhooks/${this.id}`;

            console.log(
                `[Zoho CRM] Registering notification channel at: ${notificationUrl}`,
            );

            const crypto = require('crypto');
            const notificationToken = crypto.randomBytes(20).toString('hex');

            const notificationConfig = {
                watch: [
                    {
                        channel_id:
                            this.constructor.ZOHO_NOTIFICATION_CHANNEL_ID,
                        events: ['Accounts.all', 'Contacts.all'],
                        notify_url: notificationUrl,
                        token: notificationToken,
                        return_affected_field_values: true,
                        notify_on_related_action: false,
                    },
                ],
            };

            console.log(
                `[Zoho CRM] Enabling notification channel at ${notificationUrl}`,
            );

            const response =
                await this.zoho.api.enableNotification(notificationConfig);

            if (
                !response?.watch ||
                response.watch.length === 0 ||
                response.watch[0].status !== 'success'
            ) {
                throw new Error(
                    `Notification channel creation failed: ${JSON.stringify(response)}`,
                );
            }

            const subscribedResources = response.watch[0].details.events
                .map((e) => e.resource_name)
                .join(', ');
            console.log(
                `[Zoho CRM] ✓ Notification channel ${this.constructor.ZOHO_NOTIFICATION_CHANNEL_ID} enabled for: ${subscribedResources}`,
            );

            const updatedConfig = {
                ...this.config,
                zohoNotificationChannelId:
                    this.constructor.ZOHO_NOTIFICATION_CHANNEL_ID,
                zohoNotificationToken: notificationToken,
                zohoNotificationUrl: notificationUrl,
                notificationCreatedAt: new Date().toISOString(),
                notificationEvents: ['Accounts.all', 'Contacts.all'],
            };

            await this.commands.updateIntegrationConfig({
                integrationId: this.id,
                config: updatedConfig,
            });

            this.config = updatedConfig;

            console.log(
                `[Zoho CRM] ✓ Notification channel configured successfully`,
            );
            console.log(
                `[Zoho CRM] ✓ Verification token stored securely (encrypted at rest)`,
            );

            return {
                status: 'configured',
                channelId: this.constructor.ZOHO_NOTIFICATION_CHANNEL_ID,
                notificationUrl: notificationUrl,
                events: ['Accounts.all', 'Contacts.all'],
            };
        } catch (error) {
            console.error('[Zoho CRM] Failed to setup notifications:', error);
            throw error;
        }
    }

    /**
     * Setup Quo webhooks for call and message events
     * Registers 3 webhooks (messages, calls, call summaries) atomically with rollback on failure
     *
     * @async
     * @returns {Promise<Object>} Status object with webhook IDs or error
     * @returns {string} return.status - 'configured', 'already_configured', or 'failed'
     * @returns {string} [return.messageWebhookId] - Message webhook ID
     * @returns {string} [return.callWebhookId] - Call webhook ID
     * @returns {string} [return.callSummaryWebhookId] - Call summary webhook ID
     * @returns {string} [return.webhookUrl] - Webhook URL
     * @returns {string} [return.error] - Error message if failed
     *
     * @description
     * This method implements atomic webhook creation:
     * 1. Checks if webhooks already exist (early return)
     * 2. Cleans up partial configurations (recovery)
     * 3. Creates all 3 webhooks (message, call, call-summary)
     * 4. Tracks created webhooks for rollback on failure
     * 5. Stores webhook IDs and keys in encrypted config
     * 6. Returns success or rolls back all webhooks on any failure
     *
     * The method is idempotent and safe to retry.
     */
    async setupQuoWebhook() {
        const createdWebhooks = [];

        try {
            if (
                this.config?.quoMessageWebhookId &&
                this.config?.quoCallWebhookId &&
                this.config?.quoCallSummaryWebhookId
            ) {
                console.log(
                    `[Quo] Webhooks already registered: message=${this.config.quoMessageWebhookId}, call=${this.config.quoCallWebhookId}, callSummary=${this.config.quoCallSummaryWebhookId}`,
                );
                return {
                    status: 'already_configured',
                    messageWebhookId: this.config.quoMessageWebhookId,
                    callWebhookId: this.config.quoCallWebhookId,
                    callSummaryWebhookId: this.config.quoCallSummaryWebhookId,
                    webhookUrl: this.config.quoWebhooksUrl,
                };
            }

            const hasPartialConfig =
                this.config?.quoMessageWebhookId ||
                this.config?.quoCallWebhookId ||
                this.config?.quoCallSummaryWebhookId;

            if (hasPartialConfig) {
                console.warn(
                    '[Quo] Partial webhook configuration detected - cleaning up before retry',
                );

                if (this.config?.quoMessageWebhookId) {
                    try {
                        await this.quo.api.deleteWebhook(
                            this.config.quoMessageWebhookId,
                        );
                        console.log(
                            `[Quo] Cleaned up orphaned message webhook: ${this.config.quoMessageWebhookId}`,
                        );
                    } catch (cleanupError) {
                        console.warn(
                            `[Quo] Could not clean up message webhook (may have been deleted): ${cleanupError.message}`,
                        );
                    }
                }

                if (this.config?.quoCallWebhookId) {
                    try {
                        await this.quo.api.deleteWebhook(
                            this.config.quoCallWebhookId,
                        );
                        console.log(
                            `[Quo] Cleaned up orphaned call webhook: ${this.config.quoCallWebhookId}`,
                        );
                    } catch (cleanupError) {
                        console.warn(
                            `[Quo] Could not clean up call webhook (may have been deleted): ${cleanupError.message}`,
                        );
                    }
                }

                if (this.config?.quoCallSummaryWebhookId) {
                    try {
                        await this.quo.api.deleteWebhook(
                            this.config.quoCallSummaryWebhookId,
                        );
                        console.log(
                            `[Quo] Cleaned up orphaned call-summary webhook: ${this.config.quoCallSummaryWebhookId}`,
                        );
                    } catch (cleanupError) {
                        console.warn(
                            `[Quo] Could not clean up call-summary webhook (may have been deleted): ${cleanupError.message}`,
                        );
                    }
                }
            }

            const webhookUrl = this._generateWebhookUrl(`/webhooks/${this.id}`);

            console.log(
                `[Quo] Registering message and call webhooks at: ${webhookUrl}`,
            );

            // Use base class method to create webhooks with resourceIds support
            const {
                messageWebhookId,
                messageWebhookKey,
                callWebhookId,
                callWebhookKey,
                callSummaryWebhookId,
                callSummaryWebhookKey,
            } = await this._createQuoWebhooksWithPhoneIds(webhookUrl);

            // Track created webhooks for rollback on error
            createdWebhooks.push(
                { type: 'message', id: messageWebhookId },
                { type: 'call', id: callWebhookId },
                { type: 'callSummary', id: callSummaryWebhookId },
            );

            const updatedConfig = {
                ...this.config,
                quoMessageWebhookId: messageWebhookId,
                quoMessageWebhookKey: messageWebhookKey,
                quoCallWebhookId: callWebhookId,
                quoCallWebhookKey: callWebhookKey,
                quoCallSummaryWebhookId: callSummaryWebhookId,
                quoCallSummaryWebhookKey: callSummaryWebhookKey,
                quoWebhooksUrl: webhookUrl,
                quoWebhooksCreatedAt: new Date().toISOString(),
            };

            await this.commands.updateIntegrationConfig({
                integrationId: this.id,
                config: updatedConfig,
            });

            this.config = updatedConfig;

            console.log(`[Quo] ✓ Keys stored securely (encrypted at rest)`);

            return {
                status: 'configured',
                messageWebhookId: messageWebhookId,
                callWebhookId: callWebhookId,
                callSummaryWebhookId: callSummaryWebhookId,
                webhookUrl: webhookUrl,
            };
        } catch (error) {
            console.error('[Quo] Failed to setup webhooks:', error);

            if (createdWebhooks.length > 0) {
                console.warn(
                    `[Quo] Rolling back ${createdWebhooks.length} created webhook(s)`,
                );

                for (const webhook of createdWebhooks) {
                    try {
                        await this.quo.api.deleteWebhook(webhook.id);
                        console.log(
                            `[Quo] ✓ Rolled back ${webhook.type} webhook ${webhook.id}`,
                        );
                    } catch (rollbackError) {
                        console.error(
                            `[Quo] Failed to rollback ${webhook.type} webhook ${webhook.id}:`,
                            rollbackError.message,
                        );
                    }
                }
            }

            // Fatal error - both webhooks required
            await this.updateIntegrationMessages.execute(
                this.id,
                'errors',
                'Quo Webhook Setup Failed',
                `Could not register webhooks with Quo: ${error.message}. Integration requires message, call, and call-summary webhooks to function properly.`,
                Date.now(),
            );

            return {
                status: 'failed',
                error: error.message,
            };
        }
    }

    /**
     * Setup webhooks with both Zoho CRM and Quo
     * Called during onCreate lifecycle (BaseCRMIntegration)
     * Orchestrates webhook setup for both services
     * @returns {Promise<Object>} Setup result
     */
    async setupWebhooks() {
        const results = {
            zoho: null,
            quo: null,
            overallStatus: 'success',
        };

        // Use Promise.allSettled to attempt both webhook setups independently
        // This ensures Quo webhooks are created even if Zoho setup fails
        const [zohoResult, quoResult] = await Promise.allSettled([
            this.setupZohoNotifications(),
            this.setupQuoWebhook(),
        ]);

        // Process Zoho notification result
        if (zohoResult.status === 'fulfilled') {
            results.zoho = zohoResult.value;
            console.log('[Webhook Setup] ✓ Zoho CRM notifications configured');
        } else {
            results.zoho = {
                status: 'failed',
                error: zohoResult.reason.message,
            };
            console.error(
                '[Webhook Setup] ✗ Zoho CRM notification setup failed:',
                zohoResult.reason.message,
            );

            // Log warning for Zoho failure (non-fatal)
            await this.updateIntegrationMessages.execute(
                this.id,
                'warnings',
                'Zoho CRM Notification Setup Failed',
                `Could not register notifications with Zoho CRM: ${zohoResult.reason.message}. Integration will function without Zoho notifications, but changes in Zoho CRM will not sync automatically.`,
                Date.now(),
            );
        }

        // Process Quo webhook result
        if (quoResult.status === 'fulfilled') {
            results.quo = quoResult.value;
            console.log('[Webhook Setup] ✓ Quo webhooks configured');
        } else {
            results.quo = {
                status: 'failed',
                error: quoResult.reason.message,
            };
            console.error(
                '[Webhook Setup] ✗ Quo webhook setup failed:',
                quoResult.reason.message,
            );

            // Quo webhooks are critical - log as error
            await this.updateIntegrationMessages.execute(
                this.id,
                'errors',
                'Quo Webhook Setup Failed',
                `Failed to register webhooks with Quo: ${quoResult.reason.message}. Quo webhooks are required for receiving calls and messages.`,
                Date.now(),
            );
        }

        // Determine overall status
        // Note: Both methods catch errors and return {status: 'failed'} instead of throwing
        // So we check both Promise fulfillment AND the result.status field
        const zohoSuccess =
            zohoResult.status === 'fulfilled' &&
            results.zoho.status !== 'failed';
        const quoSuccess =
            quoResult.status === 'fulfilled' && results.quo.status !== 'failed';

        if (zohoSuccess && quoSuccess) {
            results.overallStatus = 'success';
            console.log(
                '[Webhook Setup] ✓ All webhooks configured successfully',
            );
        } else if (quoSuccess) {
            // Quo webhooks working is sufficient for basic functionality
            results.overallStatus = 'partial';
            console.log(
                '[Webhook Setup] ⚠ Partial success - Quo webhooks configured, Zoho CRM notifications failed',
            );
        } else if (zohoSuccess) {
            // Zoho notifications alone are not sufficient (need Quo for core functionality)
            results.overallStatus = 'failed';
            console.error(
                '[Webhook Setup] ✗ Failed - Quo webhooks required for integration to function',
            );
            throw new Error(
                'Quo webhook setup failed. Quo webhooks are required for integration to function.',
            );
        } else {
            // Both failed
            results.overallStatus = 'failed';
            console.error(
                '[Webhook Setup] ✗ Failed - Both webhook setups failed',
            );
            throw new Error(
                'Both Zoho CRM and Quo webhook setups failed. Integration cannot function without Quo webhooks.',
            );
        }

        return results;
    }

    /**
     * Override HTTP webhook receiver to detect and route Zoho CRM and Quo webhooks
     * Called on incoming webhook POST before queuing to SQS
     * Context: NO database connection (fast cold start)
     *
     * @param {Object} params
     * @param {Object} params.req - Express request object
     * @param {Object} params.res - Express response object
     * @returns {Promise<void>}
     *
     * @description
     * Detects webhook source based on headers:
     * - Quo webhooks: Have 'openphone-signature' header
     * - Zoho CRM webhooks: Have 'authorization' header with bearer token
     *
     * Note: Full signature/token verification happens in onWebhook() with database access
     */
    async onWebhookReceived({ req, res }) {
        try {
            const quoSignature = req.headers['openphone-signature'];
            const hasZohoNotificationFormat =
                req.body?.channel_id && req.body?.ids;

            const source = quoSignature ? 'quo' : 'zoho';

            if (source === 'quo' && !quoSignature) {
                console.error(
                    '[Quo Webhook] Missing openphone-signature header - rejecting webhook',
                );
                res.status(401).json({ error: 'Signature required' });
                return;
            }

            if (source === 'zoho') {
                if (!req.body?.ids || !Array.isArray(req.body.ids)) {
                    console.error(
                        '[Zoho Notification] Invalid payload format - missing ids array',
                    );
                    res.status(400).json({
                        error: 'Invalid notification payload',
                    });
                    return;
                }
            }

            const webhookData = {
                body: req.body,
                headers: req.headers,
                integrationId: req.params.integrationId,
                source: source,
                receivedAt: new Date().toISOString(),
            };

            console.log(`[${source}] Received event:`, {
                module: req.body.module || req.body.module_name,
                recordCount: req.body.ids?.length || 1,
                operation: req.body.operation || req.body.event_type,
            });

            await this.queueWebhook(webhookData);

            res.status(200).json({ received: true });
        } catch (error) {
            console.error('[Webhook/Notification] Receive error:', error);
            throw error;
        }
    }

    /**
     * Process webhook events from both Zoho CRM and Quo
     * Called by queue worker with full database access and hydrated integration
     * Automatically invoked by Frigg's webhook infrastructure
     * Routes to appropriate handler based on webhook source
     *
     * @param {Object} params
     * @param {Object} params.data - Webhook data from queue
     * @param {Object} params.data.body - Webhook payload
     * @param {Object} params.data.headers - HTTP headers
     * @param {string} params.data.source - Webhook source ('zoho' or 'quo')
     * @param {string} params.data.integrationId - Integration ID
     * @returns {Promise<Object>} Processing result
     */
    async onWebhook({ data }) {
        const { source } = data;

        console.log(`[Webhook] Processing ${source} event`);

        if (source === 'quo') {
            return await this._handleQuoWebhook(data);
        } else {
            return await this._handleZohoNotification(data);
        }
    }

    /**
     * Process notification events from Zoho CRM
     * Called by onWebhook() router
     *
     * @private
     * @param {Object} data - Notification data from queue
     * @param {Object} data.body - Zoho CRM notification payload (NotificationCallbackPayload)
     * @param {string} data.body.module - Module name (e.g., "Contacts", "Accounts")
     * @param {string[]} data.body.ids - Array of affected record IDs
     * @param {string} data.body.operation - Operation type: 'insert' | 'update' | 'delete'
     * @param {string} data.body.token - Verification token
     * @param {number|string} data.body.channel_id - Channel ID
     * @returns {Promise<Object>} Processing result
     */
    async _handleZohoNotification(data) {
        const { body } = data;

        console.log(`[Zoho Notification] Processing event:`, {
            module: body.module,
            recordCount: body.ids.length,
            operation: body.operation,
            channelId: body.channel_id,
        });

        try {
            const storedToken = this.config?.zohoNotificationToken;

            if (storedToken && body.token) {
                const isValid = this._verifyNotificationToken({
                    receivedToken: body.token,
                    storedToken: storedToken,
                });

                if (!isValid) {
                    console.error(
                        '[Zoho Notification] Invalid token - possible security issue!',
                    );
                    throw new Error('Notification token verification failed');
                }

                console.log('[Zoho Notification] ✓ Token verified');
            } else {
                console.warn(
                    '[Zoho Notification] No token - skipping verification',
                );
            }

            const moduleName = body.module;
            const recordIds = body.ids;
            const operation = body.operation;

            if (!moduleName || !recordIds || recordIds.length === 0) {
                throw new Error('Notification payload missing module or ids');
            }

            let objectType;
            if (moduleName === 'Contacts') {
                objectType = 'Contact';
            } else if (moduleName === 'Accounts') {
                objectType = 'Account';
            } else {
                console.log(
                    `[Zoho Notification] Unhandled module: ${moduleName}`,
                );
                return {
                    success: true,
                    skipped: true,
                    reason: `Module '${moduleName}' not configured for sync`,
                };
            }

            const results = [];
            for (const recordId of recordIds) {
                try {
                    await this._handlePersonWebhook({
                        objectType: objectType,
                        recordId: recordId,
                        moduleName: moduleName,
                        operation: operation,
                    });
                    results.push({ recordId, status: 'success' });
                } catch (error) {
                    console.error(
                        `[Zoho Notification] Failed to process ${objectType} ${recordId}:`,
                        error.message,
                    );
                    results.push({
                        recordId,
                        status: 'error',
                        error: error.message,
                    });
                    // Continue with other records
                }
            }

            const successCount = results.filter(
                (r) => r.status === 'success',
            ).length;
            const errorCount = results.filter(
                (r) => r.status === 'error',
            ).length;

            console.log(
                `[Zoho Notification] ✓ Processed ${successCount}/${recordIds.length} records (${errorCount} errors)`,
            );

            return {
                success: true,
                operation: operation,
                module: moduleName,
                recordCount: recordIds.length,
                successCount: successCount,
                errorCount: errorCount,
                results: results,
                processedAt: new Date().toISOString(),
            };
        } catch (error) {
            console.error('[Zoho Notification] Processing error:', error);

            await this.updateIntegrationMessages.execute(
                this.id,
                'errors',
                'Notification Processing Error',
                `Failed to process ${body.module} notification (${body.ids.length} records): ${error.message}`,
                Date.now(),
            );

            throw error;
        }
    }

    /**
     * Process webhook events from Quo (OpenPhone)
     * Called by onWebhook() router
     *
     * @private
     * @param {Object} data - Webhook data from queue
     * @param {Object} data.body - Quo webhook payload
     * @param {Object} data.headers - HTTP headers
     * @returns {Promise<Object>} Processing result
     *
     * @description
     * Routes Quo webhooks to appropriate handlers based on event type:
     * - call.completed → _handleQuoCallEvent
     * - call.summary.completed → _handleQuoCallSummaryEvent
     * - message.received/delivered → _handleQuoMessageEvent
     *
     * Verifies webhook signature before processing.
     * Logs activities to Zoho CRM if possible (limited by API availability).
     */
    async _handleQuoWebhook(data) {
        const { body, headers } = data;
        const eventType = body.type; // "call.completed", "message.received", etc.

        console.log(`[Quo Webhook] Processing event: ${eventType}`);

        try {
            await this._verifyQuoWebhookSignature(headers, body, eventType);

            let result;
            if (eventType === 'call.completed') {
                result = await this._handleQuoCallEvent(body);
            } else if (eventType === 'call.summary.completed') {
                result = await this._handleQuoCallSummaryEvent(body);
            } else if (
                eventType === 'message.received' ||
                eventType === 'message.delivered'
            ) {
                result = await this._handleQuoMessageEvent(body);
            } else {
                console.warn(`[Quo Webhook] Unknown event type: ${eventType}`);
                return { success: true, skipped: true, eventType };
            }

            return {
                success: true,
                processedAt: new Date().toISOString(),
                eventType,
                result,
            };
        } catch (error) {
            console.error('[Quo Webhook] Processing error:', error);

            if (eventType.startsWith('message.')) {
                this._trackAnalyticsEvent(
                    QUO_ANALYTICS_EVENTS.MESSAGE_LOG_FAILED,
                    {
                        messageId: body.data?.object?.id,
                        error: error.message,
                    },
                );
            } else if (eventType.startsWith('call.')) {
                this._trackAnalyticsEvent(
                    QUO_ANALYTICS_EVENTS.CALL_LOG_FAILED,
                    {
                        callId:
                            body.data?.object?.id || body.data?.object?.callId,
                        error: error.message,
                    },
                );
            }

            await this.updateIntegrationMessages.execute(
                this.id,
                'errors',
                'Quo Webhook Processing Error',
                `Failed to process ${eventType}: ${error.message}`,
                Date.now(),
            );

            throw error; // Re-throw for SQS retry
        }
    }

    /**
     * Normalize phone number for consistent matching
     * Removes formatting characters while preserving E.164 format
     *
     * @private
     * @param {string} phone - Phone number to normalize
     * @returns {string} Normalized phone number
     */
    _normalizePhoneNumber(phone) {
        if (!phone) return phone;
        // Remove spaces, parentheses, dashes, but keep + for international format
        return phone.replace(/[\s\(\)\-]/g, '');
    }

    /**
     * Find Zoho CRM contact by phone number
     * Searches for contacts with matching phone number
     *
     * @private
     * @param {string} phoneNumber - Phone number to search for
     * @returns {Promise<string>} Zoho CRM record ID
     * @throws {Error} If contact not found or search fails
     */
    async _findZohoContactByPhone(phoneNumber) {
        console.log(
            `[Quo Webhook] Looking up Zoho CRM contact by phone: ${phoneNumber}`,
        );

        const normalizedPhone = this._normalizePhoneNumber(phoneNumber);
        console.log(
            `[Quo Webhook] Normalized phone: ${phoneNumber} → ${normalizedPhone}`,
        );

        try {
            const searchCriteria = `((Phone:equals:${normalizedPhone})or(Mobile:equals:${normalizedPhone}))`;

            const searchResults = await this.zoho.api.searchContacts({
                criteria: searchCriteria,
            });

            if (searchResults?.data && searchResults.data.length > 0) {
                const contactId = searchResults.data[0].id;
                console.log(
                    `[Quo Webhook] ✓ Found Zoho CRM contact: ${contactId}`,
                );
                return contactId;
            }

            throw new Error(
                `No Zoho CRM contact found for phone: ${phoneNumber}. ` +
                    `Contact must exist in Zoho CRM to process Quo events. ` +
                    `Please ensure contacts are synced from Zoho CRM to Quo.`,
            );
        } catch (error) {
            if (!error.message.includes('No Zoho CRM contact found')) {
                throw new Error(
                    `Failed to search for Zoho CRM contact: ${error.message}`,
                );
            }
            throw error;
        }
    }

    /**
     * Handle Quo call.completed webhook event
     *
     * Note: The Zoho CRM API module now supports note creation via createNote().
     * This handler prepares formatted PLAIN TEXT content (Zoho does not support
     * markdown formatting in notes).
     *
     * Currently returns logged: false because note logging hasn't been enabled yet.
     * To enable logging, uncomment the createNote() call below.
     *
     * @private
     * @param {Object} webhookData - Quo webhook payload
     * @returns {Promise<Object>} Processing result
     */
    async _handleQuoCallEvent(webhookData) {
        const callObject = webhookData.data.object;

        console.log(`[Quo Webhook] Processing call: ${callObject.id}`);

        const participants = callObject.participants || [];

        if (participants.length < 2) {
            throw new Error('Call must have at least 2 participants');
        }

        const contactPhone =
            callObject.direction === 'outgoing'
                ? participants[1]
                : participants[0];

        const contactId = await this._findZohoContactByPhone(contactPhone);

        if (!contactId) {
            console.log(
                `[Quo Webhook] ℹ️ No contact found for phone ${contactPhone} in Zoho CRM, skipping call sync`,
            );
            return;
        }

        const deepLink = webhookData.data.deepLink || '#';

        const phoneNumberDetails = await this.quo.api.getPhoneNumber(
            callObject.phoneNumberId,
        );
        const inboxName =
            phoneNumberDetails.data?.symbol && phoneNumberDetails.data?.name
                ? `${phoneNumberDetails.data.symbol} ${phoneNumberDetails.data.name}`
                : phoneNumberDetails.data?.name || 'Quo Line';
        const inboxNumber =
            phoneNumberDetails.data?.number ||
            phoneNumberDetails.data?.formattedNumber ||
            participants[callObject.direction === 'outgoing' ? 0 : 1];

        const userDetails = await this.quo.api.getUser(callObject.userId);
        const userName =
            `${userDetails.data.firstName || ''} ${userDetails.data.lastName || ''}`.trim() ||
            'Quo User';

        const minutes = Math.floor(callObject.duration / 60);
        const seconds = callObject.duration % 60;
        const durationFormatted = `${minutes}:${seconds.toString().padStart(2, '0')}`;

        let statusDescription;
        if (callObject.status === 'completed') {
            statusDescription =
                callObject.direction === 'outgoing'
                    ? `Outgoing initiated by ${userName}`
                    : `Incoming answered by ${userName}`;
        } else if (
            callObject.status === 'no-answer' ||
            callObject.status === 'missed'
        ) {
            statusDescription = 'Incoming missed';
        } else {
            statusDescription = `${callObject.direction === 'outgoing' ? 'Outgoing' : 'Incoming'} ${callObject.status}`;
        }

        let formattedNote;
        if (callObject.direction === 'outgoing') {
            formattedNote = `${statusDescription}

[View the call activity in Quo](${deepLink})`;
        } else {
            // Incoming call
            let statusLine = statusDescription;

            // Add recording indicator if completed with duration
            if (callObject.status === 'completed' && callObject.duration > 0) {
                statusLine += ` / ▶️ Recording (${durationFormatted})`;
            }

            // Add voicemail indicator if present
            if (callObject.voicemail) {
                const voicemailDuration = callObject.voicemail.duration || 0;
                const vmMinutes = Math.floor(voicemailDuration / 60);
                const vmSeconds = voicemailDuration % 60;
                const vmFormatted = `${vmMinutes}:${vmSeconds.toString().padStart(2, '0')}`;
                statusLine += ` / ➿ Voicemail (${vmFormatted})`;
            }

            formattedNote = `${statusLine}

[View the call activity in Quo](${deepLink})`;
        }

        // Create title with phone numbers
        const callTitle =
            callObject.direction === 'outgoing'
                ? `☎️  Call ${inboxName} ${inboxNumber} → ${contactPhone}`
                : `☎️  Call ${contactPhone} → ${inboxName} ${inboxNumber}`;

<<<<<<< HEAD
        const noteResponse = await this.zohoCrm.api.createNote(
            'Contacts',
            contactId,
            {
                Note_Title: callTitle,
                Note_Content: formattedNote,
            },
        );
=======
        const noteResponse = await this.zoho.api.createNote('Contacts', contactId, {
            Note_Title: callTitle,
            Note_Content: formattedNote,
        });
>>>>>>> 487e39e9

        // Extract note ID from response
        const noteId = noteResponse?.data?.[0]?.details?.id || null;

        // Store mapping: call ID -> note ID (for later enrichment in call.summary.completed)
        if (noteId) {
            await this.upsertMapping(callObject.id, {
                noteId,
                callId: callObject.id,
                zohoContactId: contactId,
                createdAt: new Date().toISOString(),
            });
            console.log(
                `[Quo Webhook] ✓ Mapping stored: call ${callObject.id} -> note ${noteId}`,
            );
        }

        console.log(
            `[Quo Webhook] ✓ Call logged as note for contact ${contactId}`,
        );

        this._trackAnalyticsEvent(QUO_ANALYTICS_EVENTS.CALL_LOGGED, {
            callId: callObject.id,
        });

        return {
            logged: true,
            contactId: contactId,
            callId: callObject.id,
            noteId,
        };
    }

    /**
     * Handle Quo message.received and message.delivered webhook events
     *
     * Note: The Zoho CRM API module now supports note creation via createNote().
     * This handler prepares formatted PLAIN TEXT content (Zoho does not support
     * markdown formatting in notes).
     *
     * Currently returns logged: false because note logging hasn't been enabled yet.
     * To enable logging, uncomment the createNote() call below.
     *
     * @private
     * @param {Object} webhookData - Quo webhook payload
     * @returns {Promise<Object>} Processing result
     */
    async _handleQuoMessageEvent(webhookData) {
        const messageObject = webhookData.data.object;

        console.log(`[Quo Webhook] Processing message: ${messageObject.id}`);

        // Determine contact phone based on direction
        // - Outgoing: we sent to contact (use 'to')
        // - Incoming: contact sent to us (use 'from')
        const contactPhone =
            messageObject.direction === 'outgoing'
                ? messageObject.to
                : messageObject.from;

        console.log(
            `[Quo Webhook] Message direction: ${messageObject.direction}, contact: ${contactPhone}`,
        );

        const contactId = await this._findZohoContactByPhone(contactPhone);

        if (!contactId) {
            console.log(
                `[Quo Webhook] ℹ️ No contact found for phone ${contactPhone} in Zoho CRM, skipping message sync`,
            );
            return;
        }

        const phoneNumberDetails = await this.quo.api.getPhoneNumber(
            messageObject.phoneNumberId,
        );
        const inboxName =
            phoneNumberDetails.data?.symbol && phoneNumberDetails.data?.name
                ? `${phoneNumberDetails.data.symbol} ${phoneNumberDetails.data.name}`
                : phoneNumberDetails.data?.name || 'Quo Inbox';

        const inboxNumber =
            phoneNumberDetails.data?.number ||
            phoneNumberDetails.data?.formattedNumber ||
            messageObject.to;

        const userDetails = await this.quo.api.getUser(messageObject.userId);
        const userName =
            `${userDetails.data.firstName || ''} ${userDetails.data.lastName || ''}`.trim() ||
            'Quo User';

        const deepLink = webhookData.data.deepLink || '#';

        let formattedNote;
        if (messageObject.direction === 'outgoing') {
            formattedNote = `${userName} sent: ${messageObject.text || '(no text)'}

[View the message activity in Quo](${deepLink})`;
        } else {
            formattedNote = `Received: ${messageObject.text || '(no text)'}

[View the message activity in Quo](${deepLink})`;
        }

        // Create title with phone numbers
        const messageTitle =
            messageObject.direction === 'outgoing'
                ? `💬 Message ${inboxName} ${inboxNumber} → ${contactPhone}`
                : `💬 Message ${contactPhone} → ${inboxName} ${inboxNumber}`;

        const noteResponse = await this.zoho.api.createNote(
            'Contacts',
            contactId,
            {
                Note_Title: messageTitle,
                Note_Content: formattedNote,
            },
        );

        if (noteResponse.data.code !== 'SUCCESS') {
            throw new Error(`Failed to create note: ${noteResponse.message}`);
        }

        console.log(`[Quo Webhook] ✓ Message logged for contact ${contactId}`);

        this._trackAnalyticsEvent(QUO_ANALYTICS_EVENTS.MESSAGE_LOGGED, {
            messageId: messageObject.id,
        });

        return {
            logged: true,
            noteId: noteResponse.data.id,
        };
    }

    /**
     * Handle Quo call.summary.completed webhook event
     * Enriches existing Zoho CRM note with AI summary, recordings, and voicemails
     * using the CallSummaryEnrichmentService
     *
     * @private
     * @param {Object} webhookData - Quo webhook payload
     * @returns {Promise<Object>} Processing result
     */
    async _handleQuoCallSummaryEvent(webhookData) {
        const summaryObject = webhookData.data.object;
        const callId = summaryObject.callId;
        const summary = summaryObject.summary || [];
        const nextSteps = summaryObject.nextSteps || [];

        console.log(
            `[Quo Webhook] Processing call summary for call: ${callId}, ${summary.length} summary points, ${nextSteps.length} next steps`,
        );

        // Fetch the original call details
        const callDetails = await this.quo.api.getCall(callId);
        if (!callDetails?.data) {
            console.warn(
                `[Quo Webhook] Call ${callId} not found, cannot create summary`,
            );
            return {
                received: true,
                callId,
                logged: false,
                error: 'Call not found',
            };
        }

        const callObject = callDetails.data;

        const participants = callObject.participants || [];
        if (participants.length < 2) {
            console.warn(
                `[Quo Webhook] Call ${callId} has insufficient participants`,
            );
            return {
                received: true,
                callId,
                logged: false,
                error: 'Insufficient participants',
            };
        }

        const contactPhone =
            callObject.direction === 'outgoing'
                ? participants[1]
                : participants[0];

        const zohoContactId = await this._findZohoContactByPhone(contactPhone);

        if (!zohoContactId) {
            console.log(
                `[Quo Webhook] ℹ️ No contact found for phone ${contactPhone} in Zoho CRM, skipping call summary sync`,
            );
            return {
                received: true,
                callId,
                logged: false,
                error: 'No Zoho contact found',
            };
        }

        const deepLink = webhookData.data.deepLink || '#';

        const phoneNumberDetails = await this.quo.api.getPhoneNumber(
            callObject.phoneNumberId,
        );
        const inboxName =
            phoneNumberDetails.data?.symbol && phoneNumberDetails.data?.name
                ? `${phoneNumberDetails.data.symbol} ${phoneNumberDetails.data.name}`
                : phoneNumberDetails.data?.name || 'Quo Line';
        const inboxNumber =
            phoneNumberDetails.data?.number ||
            phoneNumberDetails.data?.formattedNumber ||
            participants[callObject.direction === 'outgoing' ? 0 : 1];

        const userDetails = await this.quo.api.getUser(callObject.userId);
        const userName =
            `${userDetails.data.firstName || ''} ${userDetails.data.lastName || ''}`.trim() ||
            'Quo User';

        // Use CallSummaryEnrichmentService to enrich the note
<<<<<<< HEAD
        const enrichmentResult =
            await CallSummaryEnrichmentService.enrichCallNote({
                callId,
                summaryData: { summary, nextSteps },
                callDetails: callObject,
                quoApi: this.quo.api,
                crmAdapter: {
                    canUpdateNote: () => true, // Zoho CRM supports note updates!
                    createNote: async ({
                        contactId,
                        content,
                        title,
                        timestamp,
                    }) => {
                        const noteResponse = await this.zohoCrm.api.createNote(
                            'Contacts',
                            contactId,
                            {
                                Note_Title: title,
                                Note_Content: content,
                            },
                        );
                        return noteResponse?.data?.[0]?.details?.id || null;
                    },
                    updateNote: async (noteId, { content, title }) => {
                        return await this.zohoCrm.api.updateNote(
                            'Contacts',
                            zohoContactId,
                            noteId,
                            {
                                Note_Title: title,
                                Note_Content: content,
                            },
                        );
                    },
=======
        const enrichmentResult = await CallSummaryEnrichmentService.enrichCallNote({
            callId,
            summaryData: { summary, nextSteps },
            callDetails: callObject,
            quoApi: this.quo.api,
            crmAdapter: {
                canUpdateNote: () => true, // Zoho CRM supports note updates!
                createNote: async ({ contactId, content, title, timestamp }) => {
                    const noteResponse = await this.zoho.api.createNote(
                        'Contacts',
                        contactId,
                        {
                            Note_Title: title,
                            Note_Content: content,
                        },
                    );
                    return noteResponse?.data?.[0]?.details?.id || null;
                },
                updateNote: async (noteId, { content, title }) => {
                    return await this.zoho.api.updateNote(
                        'Contacts',
                        zohoContactId,
                        noteId,
                        {
                            Note_Title: title,
                            Note_Content: content,
                        },
                    );
                },
            },
            mappingRepo: {
                get: async (id) => await this.getMapping(id),
                upsert: async (id, data) => await this.upsertMapping(id, data),
            },
            contactId: zohoContactId,
            formatters: {
                formatCallHeader: (call) => {
                    let statusDescription;
                    if (call.status === 'completed') {
                        statusDescription =
                            call.direction === 'outgoing'
                                ? `Outgoing initiated by ${userName}`
                                : `Incoming answered by ${userName}`;
                    } else if (
                        call.status === 'no-answer' ||
                        call.status === 'missed'
                    ) {
                        statusDescription = 'Incoming missed';
                    } else {
                        statusDescription = `${call.direction === 'outgoing' ? 'Outgoing' : 'Incoming'} ${call.status}`;
                    }
                    return statusDescription;
>>>>>>> 487e39e9
                },
                mappingRepo: {
                    get: async (id) => await this.getMapping(id),
                    upsert: async (id, data) =>
                        await this.upsertMapping(id, data),
                },
                contactId: zohoContactId,
                formatters: {
                    formatCallHeader: (call) => {
                        let statusDescription;
                        if (call.status === 'completed') {
                            statusDescription =
                                call.direction === 'outgoing'
                                    ? `Outgoing initiated by ${userName}`
                                    : `Incoming answered by ${userName}`;
                        } else if (
                            call.status === 'no-answer' ||
                            call.status === 'missed'
                        ) {
                            statusDescription = 'Incoming missed';
                        } else {
                            statusDescription = `${call.direction === 'outgoing' ? 'Outgoing' : 'Incoming'} ${call.status}`;
                        }
                        return statusDescription;
                    },
                    formatTitle: (call) => {
                        if (call.direction === 'outgoing') {
                            return `☎️ Call Summary: ${inboxName} (${inboxNumber}) → ${contactPhone}`;
                        } else {
                            return `☎️ Call Summary: ${contactPhone} → ${inboxName} (${inboxNumber})`;
                        }
                    },
                    formatDeepLink: () => {
                        return `\n\nView in Quo: ${deepLink}`;
                    },
                },
            });

        console.log(
            `[Quo Webhook] ✓ Call summary enrichment complete for contact ${zohoContactId}`,
        );

        this._trackAnalyticsEvent(QUO_ANALYTICS_EVENTS.CALL_LOGGED, {
            callId,
        });

        return {
            received: true,
            callId,
            logged: true,
            contactId: zohoContactId,
            noteId: enrichmentResult.noteId,
            oldNoteId: enrichmentResult.oldNoteId,
            summaryPoints: summary.length,
            nextStepsCount: nextSteps.length,
            recordingsCount: enrichmentResult.recordingsCount,
            hasVoicemail: enrichmentResult.hasVoicemail,
        };
    }

    async _handlePersonWebhook({
        objectType,
        recordId,
        moduleName,
        operation,
    }) {
        console.log(`[Zoho CRM Webhook] Handling ${objectType}: ${recordId}`);

        try {
            await this._syncPersonToQuo(objectType, recordId, operation);

            await this.upsertMapping(recordId, {
                externalId: recordId,
                entityType: objectType,
                lastSyncedAt: new Date().toISOString(),
                syncMethod: 'webhook',
                moduleName: moduleName,
                operation: operation,
            });

            console.log(
                `[Zoho CRM Webhook] ✓ Synced ${objectType} ${recordId} to Quo`,
            );
        } catch (error) {
            console.error(
                `[Zoho CRM Webhook] Failed to sync ${objectType} ${recordId}:`,
                error.message,
            );
            throw error;
        }
    }

    async _fetchZohoObject(objectType, recordId) {
        let person;

        if (objectType === 'Contact') {
            const response = await this.zoho.api.getContact(recordId);

            if (!response.data) {
                throw new Error(`No data returned for Contact ${recordId}`);
            }

            if (Array.isArray(response.data)) {
                if (response.data.length === 0) {
                    throw new Error(
                        `Contact ${recordId} not found (empty array)`,
                    );
                }
                person = response.data[0];
            } else {
                person = response.data;
            }
        } else if (objectType === 'Account') {
            const response = await this.zoho.api.getAccount(recordId);

            if (!response.data) {
                throw new Error(`No data returned for Account ${recordId}`);
            }

            if (Array.isArray(response.data)) {
                if (response.data.length === 0) {
                    throw new Error(
                        `Account ${recordId} not found (empty array)`,
                    );
                }
                person = response.data[0];
            } else {
                person = response.data;
            }
        } else {
            throw new Error(`Unknown object type: ${objectType}`);
        }

        if (!person) {
            throw new Error(`${objectType} ${recordId} not found in Zoho CRM`);
        }

        person._objectType = objectType;
        return person;
    }

    async _syncPersonToQuo(objectType, recordId, operation) {
        console.log(
            `[Zoho CRM] Syncing ${objectType} ${recordId} to Quo (${operation})`,
        );

        try {
            if (!this.quo?.api) {
                throw new Error('Quo API not available');
            }

            const externalId = String(recordId);

            if (operation === 'delete') {
                const existingContacts = await this.quo.api.listContacts({
                    externalIds: [externalId],
                    maxResults: 10,
                });

                const exactMatch =
                    existingContacts?.data && existingContacts.data.length > 0
                        ? existingContacts.data.find(
                              (contact) => contact.externalId === externalId,
                          )
                        : null;

                if (exactMatch) {
                    await this.quo.api.deleteContact(exactMatch.id);
                    console.log(
                        `[Zoho CRM] ✓ Deleted Quo contact ${exactMatch.id} for ${objectType} ${externalId}`,
                    );
                    this._trackAnalyticsEvent(
                        QUO_ANALYTICS_EVENTS.CONTACT_DELETED,
                        {
                            contactId: externalId,
                        },
                    );
                } else {
                    console.log(
                        `[Zoho CRM] Contact for ${objectType} ${externalId} not found in Quo, nothing to delete`,
                    );
                }
                return;
            }

            const person = await this._fetchZohoObject(objectType, recordId);
            const quoContact = await this.transformPersonToQuo(person);

            const result = await this.upsertContactToQuo(quoContact);

            console.log(
                `[Zoho CRM] ✓ Contact ${result.action} in Quo (externalId: ${quoContact.externalId}, quoContactId: ${result.quoContactId})`,
            );

            const analyticsEvent =
                result.action === 'created'
                    ? QUO_ANALYTICS_EVENTS.CONTACT_IMPORT
                    : QUO_ANALYTICS_EVENTS.CONTACT_UPDATED;
            this._trackAnalyticsEvent(analyticsEvent, {
                contactId: externalId,
            });

            console.log(
                `[Zoho CRM] ✓ ${objectType} ${externalId} synced to Quo`,
            );
        } catch (error) {
            console.error(
                `[Zoho CRM] Failed to sync ${objectType} ${recordId}:`,
                error.message,
            );
            this._trackAnalyticsEvent(
                QUO_ANALYTICS_EVENTS.CONTACT_SYNC_FAILED,
                {
                    contactId: String(recordId),
                    error: error.message,
                },
            );
            throw error;
        }
    }

    async fetchPersonById(id) {
        try {
            const contact = await this.zoho.api.getContact(id);
            return { ...contact.data, _objectType: 'Contact' };
        } catch (contactError) {
            try {
                const account = await this.zoho.api.getAccount(id);
                return { ...account.data, _objectType: 'Account' };
            } catch (accountError) {
                throw new Error(`Person not found: ${id}`);
            }
        }
    }

    async findPersonByExternalId(externalId) {
        try {
            const contact = await this.zoho.api.getContact(externalId);
            return { ...contact.data, _objectType: 'Contact' };
        } catch (contactError) {
            try {
                const account = await this.zoho.api.getAccount(externalId);
                return { ...account.data, _objectType: 'Account' };
            } catch (accountError) {
                return null;
            }
        }
    }

    async fetchPersonsByIds(ids) {
        if (!ids || ids.length === 0) {
            return [];
        }

        const contacts = [];
        for (const id of ids) {
            try {
                const contact = await this.fetchPersonById(id);
                contacts.push(contact);
            } catch (error) {
                console.error(`Failed to fetch contact ${id}:`, error.message);
            }
        }
        return contacts;
    }

    async listContacts({ req, res }) {
        try {
            const params = {
                per_page: req.query.per_page
                    ? parseInt(req.query.per_page)
                    : 50,
                page: req.query.page ? parseInt(req.query.page) : 1,
                sort_order: req.query.sort_order || 'asc',
                sort_by: req.query.sort_by || 'Created_Time',
            };

            const contacts = await this.zoho.api.listContacts(params);
            res.json(contacts);
        } catch (error) {
            console.error('Failed to list Zoho contacts:', error);
            res.status(500).json({
                error: 'Failed to list contacts',
                details: error.message,
            });
        }
    }

    async listAccounts({ req, res }) {
        try {
            const params = {
                per_page: req.query.per_page
                    ? parseInt(req.query.per_page)
                    : 50,
                page: req.query.page ? parseInt(req.query.page) : 1,
                sort_order: req.query.sort_order || 'asc',
                sort_by: req.query.sort_by || 'Created_Time',
            };

            const accounts = await this.zoho.api.listAccounts(params);
            res.json(accounts);
        } catch (error) {
            console.error('Failed to list Zoho accounts:', error);
            res.status(500).json({
                error: 'Failed to list accounts',
                details: error.message,
            });
        }
    }

    /**
     * Called when integration is deleted
     * Clean up webhook registrations with Zoho CRM
     *
     * @param {Object} params - Deletion parameters
     * @returns {Promise<void>}
     */
    async onDelete(params) {
        // Validate that API modules are loaded before attempting webhook deletion
        if (!this.zoho?.api || !this.quo?.api) {
            const missingModules = [];
            if (!this.zoho?.api) missingModules.push('zoho');
            if (!this.quo?.api) missingModules.push('quo');

            console.error(
                `[Webhook Cleanup] Cannot delete webhooks: Missing API modules: ${missingModules.join(', ')}`,
            );
            console.error(
                '[Webhook Cleanup] This likely means modules were not loaded during the deletion lifecycle.',
            );

            const notificationChannelId =
                this.config?.zohoNotificationChannelId;
            if (notificationChannelId) {
                console.warn(
                    '[Webhook Cleanup] Notification channel preserved in config for manual cleanup:',
                );
                console.warn(
                    `  - Zoho CRM notification channel: ${notificationChannelId}`,
                );
                console.warn(
                    '[Webhook Cleanup] You will need to manually disable this notification channel from Zoho CRM.',
                );
            }

            await super.onDelete(params);
            return;
        }

        try {
            const notificationChannelId =
                this.config?.zohoNotificationChannelId;

            if (notificationChannelId) {
                console.log('[Zoho CRM] Disabling notification channel');

                try {
                    await this.zoho.api.disableNotification([
                        notificationChannelId,
                    ]);
                    console.log(
                        `[Zoho CRM] ✓ Notification channel ${notificationChannelId} disabled`,
                    );
                } catch (error) {
                    console.error(
                        `[Zoho CRM] Failed to disable notification channel ${notificationChannelId}:`,
                        error,
                    );
                }
            } else {
                console.log('[Zoho CRM] No notification channel to disable');
            }
        } catch (error) {
            console.error('[Zoho CRM] Failed to disable notifications:', error);
        }

        try {
            const quoMessageWebhookId = this.config?.quoMessageWebhookId;

            if (quoMessageWebhookId) {
                console.log(
                    `[Quo] Deleting message webhook: ${quoMessageWebhookId}`,
                );

                try {
                    await this.quo.api.deleteWebhook(quoMessageWebhookId);
                    console.log(
                        `[Quo] ✓ Message webhook ${quoMessageWebhookId} deleted from Quo`,
                    );
                } catch (error) {
                    console.error(
                        `[Quo] Failed to delete message webhook from Quo:`,
                        error.message,
                    );
                    console.warn(
                        `[Quo] Message webhook ID ${quoMessageWebhookId} preserved in config for manual cleanup`,
                    );
                }
            } else {
                console.log('[Quo] No message webhook to delete');
            }

            const quoCallWebhookId = this.config?.quoCallWebhookId;

            if (quoCallWebhookId) {
                console.log(`[Quo] Deleting call webhook: ${quoCallWebhookId}`);

                try {
                    await this.quo.api.deleteWebhook(quoCallWebhookId);
                    console.log(
                        `[Quo] ✓ Call webhook ${quoCallWebhookId} deleted from Quo`,
                    );
                } catch (error) {
                    console.error(
                        `[Quo] Failed to delete call webhook from Quo:`,
                        error.message,
                    );
                    console.warn(
                        `[Quo] Call webhook ID ${quoCallWebhookId} preserved in config for manual cleanup`,
                    );
                }
            } else {
                console.log('[Quo] No call webhook to delete');
            }

            const quoCallSummaryWebhookId =
                this.config?.quoCallSummaryWebhookId;

            if (quoCallSummaryWebhookId) {
                console.log(
                    `[Quo] Deleting call-summary webhook: ${quoCallSummaryWebhookId}`,
                );

                try {
                    await this.quo.api.deleteWebhook(quoCallSummaryWebhookId);
                    console.log(
                        `[Quo] ✓ Call-summary webhook ${quoCallSummaryWebhookId} deleted from Quo`,
                    );
                } catch (error) {
                    console.error(
                        `[Quo] Failed to delete call-summary webhook from Quo:`,
                        error.message,
                    );
                    console.warn(
                        `[Quo] Call-summary webhook ID ${quoCallSummaryWebhookId} preserved in config for manual cleanup`,
                    );
                }
            } else {
                console.log('[Quo] No call-summary webhook to delete');
            }
        } catch (error) {
            console.error('[Quo] Failed to delete Quo webhooks:', error);
        }

        await super.onDelete(params);
    }
}

module.exports = ZohoCRMIntegration;<|MERGE_RESOLUTION|>--- conflicted
+++ resolved
@@ -1357,8 +1357,7 @@
                 ? `☎️  Call ${inboxName} ${inboxNumber} → ${contactPhone}`
                 : `☎️  Call ${contactPhone} → ${inboxName} ${inboxNumber}`;
 
-<<<<<<< HEAD
-        const noteResponse = await this.zohoCrm.api.createNote(
+        const noteResponse = await this.zoho.api.createNote(
             'Contacts',
             contactId,
             {
@@ -1366,12 +1365,6 @@
                 Note_Content: formattedNote,
             },
         );
-=======
-        const noteResponse = await this.zoho.api.createNote('Contacts', contactId, {
-            Note_Title: callTitle,
-            Note_Content: formattedNote,
-        });
->>>>>>> 487e39e9
 
         // Extract note ID from response
         const noteId = noteResponse?.data?.[0]?.details?.id || null;
@@ -1594,7 +1587,6 @@
             'Quo User';
 
         // Use CallSummaryEnrichmentService to enrich the note
-<<<<<<< HEAD
         const enrichmentResult =
             await CallSummaryEnrichmentService.enrichCallNote({
                 callId,
@@ -1609,7 +1601,7 @@
                         title,
                         timestamp,
                     }) => {
-                        const noteResponse = await this.zohoCrm.api.createNote(
+                        const noteResponse = await this.zoho.api.createNote(
                             'Contacts',
                             contactId,
                             {
@@ -1620,7 +1612,7 @@
                         return noteResponse?.data?.[0]?.details?.id || null;
                     },
                     updateNote: async (noteId, { content, title }) => {
-                        return await this.zohoCrm.api.updateNote(
+                        return await this.zoho.api.updateNote(
                             'Contacts',
                             zohoContactId,
                             noteId,
@@ -1630,60 +1622,6 @@
                             },
                         );
                     },
-=======
-        const enrichmentResult = await CallSummaryEnrichmentService.enrichCallNote({
-            callId,
-            summaryData: { summary, nextSteps },
-            callDetails: callObject,
-            quoApi: this.quo.api,
-            crmAdapter: {
-                canUpdateNote: () => true, // Zoho CRM supports note updates!
-                createNote: async ({ contactId, content, title, timestamp }) => {
-                    const noteResponse = await this.zoho.api.createNote(
-                        'Contacts',
-                        contactId,
-                        {
-                            Note_Title: title,
-                            Note_Content: content,
-                        },
-                    );
-                    return noteResponse?.data?.[0]?.details?.id || null;
-                },
-                updateNote: async (noteId, { content, title }) => {
-                    return await this.zoho.api.updateNote(
-                        'Contacts',
-                        zohoContactId,
-                        noteId,
-                        {
-                            Note_Title: title,
-                            Note_Content: content,
-                        },
-                    );
-                },
-            },
-            mappingRepo: {
-                get: async (id) => await this.getMapping(id),
-                upsert: async (id, data) => await this.upsertMapping(id, data),
-            },
-            contactId: zohoContactId,
-            formatters: {
-                formatCallHeader: (call) => {
-                    let statusDescription;
-                    if (call.status === 'completed') {
-                        statusDescription =
-                            call.direction === 'outgoing'
-                                ? `Outgoing initiated by ${userName}`
-                                : `Incoming answered by ${userName}`;
-                    } else if (
-                        call.status === 'no-answer' ||
-                        call.status === 'missed'
-                    ) {
-                        statusDescription = 'Incoming missed';
-                    } else {
-                        statusDescription = `${call.direction === 'outgoing' ? 'Outgoing' : 'Incoming'} ${call.status}`;
-                    }
-                    return statusDescription;
->>>>>>> 487e39e9
                 },
                 mappingRepo: {
                     get: async (id) => await this.getMapping(id),
