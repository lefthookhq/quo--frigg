const { BaseCRMIntegration } = require('../base/BaseCRMIntegration');
const axisCare = require('../api-modules/axiscare');
const quo = require('../api-modules/quo');

/**
 * AxisCareIntegration - Refactored to extend BaseCRMIntegration
 *
 * AxisCare-specific implementation for syncing clients/contacts with Quo.
 * AxisCare is a home care management platform, so "clients" are the person objects.
 */
class AxisCareIntegration extends BaseCRMIntegration {
    static Definition = {
        name: 'axisCare',
        version: '1.0.0',
        supportedVersions: ['1.0.0'],
        hasUserConfig: true,

        display: {
            label: 'AxisCare',
            description:
                'Home care management platform integration with Quo API',
            category: 'Healthcare, CRM',
            detailsUrl: 'https://static.axiscare.com/api/documentation.html',
            icon: '',
        },
        modules: {
            axisCare: { definition: axisCare.Definition },
            quo: { definition: quo.Definition },
        },
        routes: [
            {
                path: '/axiscare/clients',
                method: 'GET',
                event: 'LIST_AXISCARE_CLIENTS',
            },
        ],
    };

    /**
     * CRM Configuration - Required by BaseCRMIntegration
     */
    static CRMConfig = {
        personObjectTypes: [
            { crmObjectName: 'Client', quoContactType: 'contact' },
<<<<<<< HEAD
        ],
        syncConfig: {
=======
            { crmObjectName: 'Lead', quoContactType: 'contact' },
            { crmObjectName: 'Caregiver', quoContactType: 'contact' },
            { crmObjectName: 'Applicant', quoContactType: 'contact' },
        ],
        syncConfig: {
            paginationType: 'CURSOR_BASED',
            supportsTotal: false,
            returnFullRecords: true,
>>>>>>> 97eb47e6
            reverseChronological: true,
            initialBatchSize: 50,
            ongoingBatchSize: 25,
            supportsWebhooks: false, // AxisCare has limited webhook support
            pollIntervalMinutes: 60,
        },
        queueConfig: {
            maxWorkers: 10,
            provisioned: 3,
            maxConcurrency: 30,
            batchSize: 1,
            timeout: 600,
        },
    };

    constructor(params) {
        super(params);

        this.events = {
<<<<<<< HEAD
            ...this.events, // BaseCRMIntegration events

            // Existing AxisCare-specific events
=======
            ...this.events,

>>>>>>> 97eb47e6
            LIST_AXISCARE_CLIENTS: {
                handler: this.listClients,
            },
            SYNC_CLIENTS_TO_QUO: {
                type: 'USER_ACTION',
                handler: this.syncClientsToQuo,
                title: 'Sync Clients to Quo',
                description: 'Synchronize AxisCare clients with Quo CRM',
                userActionType: 'DATA',
            },
        };
    }

    /**
<<<<<<< HEAD
     * Fetch a page of clients from AxisCare
     * @param {Object} params
     * @param {string} params.objectType - CRM object type (Client)
     * @param {number} params.page - Page number (0-indexed)
     * @param {number} params.limit - Records per page
     * @param {Date} [params.modifiedSince] - Filter by modification date
     * @param {boolean} [params.sortDesc=true] - Sort descending
     * @returns {Promise<{data: Array, total: number, hasMore: boolean}>}
     */
    async fetchPersonPage({
        objectType,
        page,
=======
     * Fetch a page of persons from AxisCare (Clients, Leads, Caregivers, or Applicants)
     * @param {Object} params
     * @param {string} params.objectType - CRM object type (Client, Lead, Caregiver, or Applicant)
     * @param {string|null} [params.cursor] - Cursor for pagination (startAfterId)
     * @param {number} params.limit - Records per page
     * @param {Date} [params.modifiedSince] - Filter by modification date
     * @param {boolean} [params.sortDesc=true] - Sort descending (ignored by AxisCare)
     * @returns {Promise<{data: Array, cursor: string|null, hasMore: boolean}>}
     */
    async fetchPersonPage({
        objectType,
        cursor = null,
>>>>>>> 97eb47e6
        limit,
        modifiedSince,
        sortDesc = true,
    }) {
        try {
            const params = {
<<<<<<< HEAD
                page: page + 1, // AxisCare uses 1-indexed pages
                per_page: limit,
                sort_by: 'updated_at',
                sort_order: sortDesc ? 'desc' : 'asc',
            };

            // Add modification filter if provided
            if (modifiedSince) {
                params.updated_since = modifiedSince.toISOString();
            }

            const response = await this.axiscare.api.listClients(params);

            return {
                data: response.results?.clients || [],
                total: response.total_count || null,
                hasMore: response.nextPage ? true : false,
            };
        } catch (error) {
            console.error(`Error fetching ${objectType} page ${page}:`, error);
            throw error;
        }
    }

    /**
     * Transform AxisCare client object to Quo contact format
     * @param {Object} client - AxisCare client object (from API - uses camelCase)
     * @returns {Promise<Object>} Quo contact format
     */
    async transformPersonToQuo(client) {
        // Extract phone numbers (AxisCare uses camelCase: homePhone, mobilePhone, otherPhone)
        const phoneNumbers = [];
        if (client.homePhone) {
            phoneNumbers.push({
                name: 'home',
                value: client.homePhone,
                primary: true,
            });
        }
        if (client.mobilePhone) {
            phoneNumbers.push({
                name: 'mobile',
                value: client.mobilePhone,
                primary: false,
            });
        }
        if (client.otherPhone) {
            phoneNumbers.push({
                name: 'other',
                value: client.otherPhone,
                primary: false,
            });
        }

        // Extract emails (AxisCare uses personalEmail, billingEmail)
        const emails = [];
        if (client.personalEmail) {
            emails.push({
                name: 'primary',
                value: client.personalEmail,
                primary: true,
            });
        }
        if (client.billingEmail && client.billingEmail !== client.personalEmail) {
            emails.push({
                name: 'billing',
                value: client.billingEmail,
=======
                limit: limit || 50,
            };

            if (cursor) {
                params.startAfterId = cursor;
            }

            if (modifiedSince) {
                params.updated_since = modifiedSince.toISOString();
            }

            let response, persons;

            console.log(`[AxisCare] Fetching ${objectType} page with cursor=${cursor}`);

            switch (objectType) {
                case 'Client':
                    response = await this.axisCare.api.listClients(params);
                    persons = response.results?.clients || [];
                    break;

                case 'Lead':
                    response = await this.axisCare.api.listLeads(params);
                    persons = response.results?.leads || [];
                    break;

                case 'Caregiver':
                    response = await this.axisCare.api.listCaregivers(params);
                    // ⚠️ Caregivers use different structure (no results wrapper)
                    persons = response.caregivers || [];
                    break;

                case 'Applicant':
                    response = await this.axisCare.api.listApplicants(params);
                    // ⚠️ Applicants use same structure as Caregivers (no results wrapper)
                    persons = response.applicants || [];
                    break;

                default:
                    throw new Error(`Unknown objectType: ${objectType}`);
            }

            let nextCursor = null;
            const nextPageUrl = response.results?.nextPage || response.nextPage;

            if (nextPageUrl) {
                console.log('[AxisCare] DEBUG nextPage:', nextPageUrl);
                try {
                    const url = new URL(nextPageUrl);
                    console.log(
                        '[AxisCare] DEBUG parsed URL searchParams:',
                        url.searchParams.toString(),
                    );
                    nextCursor = url.searchParams.get('startAfterId');
                    console.log('[AxisCare] DEBUG extracted cursor:', nextCursor);
                } catch (error) {
                    console.warn(
                        '[AxisCare] Failed to parse nextPage URL:',
                        error.message,
                        'Raw nextPage:',
                        nextPageUrl,
                    );
                }
            } else {
                console.log('[AxisCare] DEBUG no nextPage in response');
            }

            const taggedPersons = persons.map((person) => ({
                ...person,
                _objectType: objectType,
            }));

            console.log(
                `[AxisCare] Fetched ${taggedPersons.length} ${objectType}(s), hasMore=${!!nextPageUrl}`,
            );

            return {
                data: taggedPersons,
                cursor: nextCursor,
                hasMore: !!nextPageUrl,
            };
        } catch (error) {
            console.error(
                `Error fetching ${objectType} with cursor ${cursor}:`,
                error,
            );
            throw error;
        }
    }

    /**
     * Transform AxisCare person object to Quo contact format
     * Handles Clients, Leads, Caregivers, and Applicants with type-specific field mappings
     * @param {Object} person - AxisCare person object (from API - uses camelCase)
     * @returns {Object} Quo contact format
     */
    transformPersonToQuo(person) {
        const objectType = person._objectType || 'Client';

        const phoneNumbers = this._extractPhoneNumbers(person, objectType);
        const emails = this._extractEmails(person);
        const firstName = this._extractFirstName(person, objectType);
        const customFields = this._buildCustomFields(person, objectType);

        return {
            externalId: `${person.id}_${Date.now()}`,
            source: 'axiscare',
            defaultFields: {
                firstName,
                lastName: person.lastName,
                company: null,
                phoneNumbers,
                emails,
                role: objectType,
            },
            customFields,
        };
    }

    /**
     * Extract firstName based on person type
     * @private
     * @param {Object} person - AxisCare person object
     * @param {string} objectType - Person type (Client, Lead, Caregiver, Applicant)
     * @returns {string} First name
     */
    _extractFirstName(person, objectType) {
        if (objectType === 'Lead' || objectType === 'Applicant') {
            return person.firstName; // Leads & Applicants don't have goesBy
        }
        return person.goesBy || person.firstName; // Client/Caregiver
    }

    /**
     * Extract phone numbers based on person type
     * @private
     * @param {Object} person - AxisCare person object
     * @param {string} objectType - Person type (Client, Lead, Caregiver, Applicant)
     * @returns {Array<{name: string, value: string, primary: boolean}>} Phone numbers
     */
    _extractPhoneNumbers(person, objectType) {
        const phones = [];

        if (objectType === 'Lead') {
            // Leads use: phone, mobilePhone
            if (person.phone) {
                phones.push({
                    name: 'phone',
                    value: person.phone,
                    primary: true,
                });
            }
            if (person.mobilePhone) {
                phones.push({
                    name: 'mobile',
                    value: person.mobilePhone,
                    primary: false,
                });
            }
        } else {
            // Client/Caregiver/Applicant use: homePhone, mobilePhone, otherPhone
            if (person.homePhone) {
                phones.push({
                    name: 'home',
                    value: person.homePhone,
                    primary: true,
                });
            }
            if (person.mobilePhone) {
                phones.push({
                    name: 'mobile',
                    value: person.mobilePhone,
                    primary: false,
                });
            }
            if (person.otherPhone) {
                phones.push({
                    name: 'other',
                    value: person.otherPhone,
                    primary: false,
                });
            }
        }

        return phones;
    }

    /**
     * Extract emails (same for all types)
     * @private
     * @param {Object} person - AxisCare person object
     * @returns {Array<{name: string, value: string, primary: boolean}>} Emails
     */
    _extractEmails(person) {
        const emails = [];

        if (person.personalEmail) {
            emails.push({
                name: 'primary',
                value: person.personalEmail,
                primary: true,
            });
        }
        if (person.billingEmail && person.billingEmail !== person.personalEmail) {
            emails.push({
                name: 'billing',
                value: person.billingEmail,
>>>>>>> 97eb47e6
                primary: false,
            });
        }

<<<<<<< HEAD
        // Use "Goes By" if available, otherwise firstName (per mapping spec)
        const displayFirstName = client.goesBy || client.firstName;

        return {
            externalId: String(client.id),
            source: 'axiscare',
            defaultFields: {
                firstName: displayFirstName,
                lastName: client.lastName,
                company: null, // Healthcare clients typically don't have companies
                phoneNumbers,
                emails,
                role: 'Client', // Contact type per mapping spec
            },
            customFields: {
                crmId: client.id,
                crmType: 'axiscare',
                status: client.status?.label || client.status,
                dateOfBirth: client.dateOfBirth,
                ssn: client.ssn, // Only included if requested via requestedSensitiveFields
                gender: client.gender,
                goesBy: client.goesBy,
                // Address from residentialAddress object
                residentialAddress: client.residentialAddress
                    ? {
                          name: client.residentialAddress.name,
                          streetAddress1: client.residentialAddress.streetAddress1,
                          streetAddress2: client.residentialAddress.streetAddress2,
                          locality: client.residentialAddress.locality,
                          region: client.residentialAddress.region,
                          postalCode: client.residentialAddress.postalCode,
                          latitude: client.residentialAddress.latitude,
                          longitude: client.residentialAddress.longitude,
                      }
                    : null,
                billingAddress: client.billingAddress
                    ? {
                          name: client.billingAddress.name,
                          streetAddress1: client.billingAddress.streetAddress1,
                          streetAddress2: client.billingAddress.streetAddress2,
                          locality: client.billingAddress.locality,
                          region: client.billingAddress.region,
                          postalCode: client.billingAddress.postalCode,
                      }
                    : null,
                // Additional AxisCare-specific fields
                medicaidNumber: client.medicaidNumber,
                priorityNote: client.priorityNote,
                classes:
                    client.classes?.map((c) => ({
                        code: c.code,
                        name: c.name,
                    })) || [],
                region: client.region
                    ? { id: client.region.id, name: client.region.name }
                    : null,
                administrators:
                    client.administrators?.map((a) => ({
                        id: a.id,
                        name: a.name,
                        username: a.username,
                    })) || [],
                preferredCaregiver: client.preferredCaregiver
                    ? {
                          id: client.preferredCaregiver.id,
                          firstName: client.preferredCaregiver.firstName,
                          lastName: client.preferredCaregiver.lastName,
                      }
                    : null,
                referredBy: client.referredBy
                    ? { type: client.referredBy.type, name: client.referredBy.name }
                    : null,
                // Important dates
                createdDate: client.createdDate,
                assessmentDate: client.assessmentDate,
                conversionDate: client.conversionDate,
                startDate: client.startDate,
                effectiveEndDate: client.effectiveEndDate,
            },
=======
        return emails;
    }

    /**
     * Build customFields array with type-specific logic
     * @private
     * @param {Object} person - AxisCare person object
     * @param {string} objectType - Person type (Client, Lead, Caregiver, Applicant)
     * @returns {Array<{key: string, value: string}>} Custom fields array
     */
    _buildCustomFields(person, objectType) {
        const customFields = [];

        const addField = (key, value) => {
            if (value !== null && value !== undefined && value !== '') {
                customFields.push({
                    key,
                    value:
                        typeof value === 'object'
                            ? JSON.stringify(value)
                            : String(value),
                });
            }
>>>>>>> 97eb47e6
        };

<<<<<<< HEAD
=======
        addField('crmId', person.id);
        addField('crmType', 'axiscare');
        addField('objectType', objectType); // Track which type this is
        addField('status', person.status?.label || person.status);
        addField('dateOfBirth', person.dateOfBirth);
        addField('gender', person.gender);
        addField('goesBy', person.goesBy);
        addField('priorityNote', person.priorityNote);

        // Addresses (all types have these)
        if (person.residentialAddress) {
            addField('residentialAddress', person.residentialAddress);
        }
        if (person.billingAddress) {
            addField('billingAddress', person.billingAddress);
        }

        // Classes (Client and Caregiver only)
        if (
            (objectType === 'Client' || objectType === 'Caregiver') &&
            person.classes &&
            person.classes.length > 0
        ) {
            addField('classes', person.classes);
        }

        // Other Client/Caregiver specific fields
        if (objectType !== 'Lead' && objectType !== 'Applicant') {
            addField('medicaidNumber', person.medicaidNumber);
            addField('region', person.region);
            addField('administrators', person.administrators);
            addField('preferredCaregiver', person.preferredCaregiver);
            addField('referredBy', person.referredBy);
        }

        // Date fields
        addField('createdDate', person.createdDate);
        addField('assessmentDate', person.assessmentDate);
        addField('conversionDate', person.conversionDate);
        addField('startDate', person.startDate);
        addField('effectiveEndDate', person.effectiveEndDate);

        return customFields;
    }

>>>>>>> 97eb47e6
    /**
     * Setup webhooks with AxisCare
     * @returns {Promise<void>}
     */
    async setupWebhooks() {
        // AxisCare has limited webhook support, use polling fallback
        console.log(
            'AxisCare webhooks not configured - using polling fallback',
        );
    }

    async getConfigOptions() {
        return {
            syncInterval: {
                type: 'number',
                title: 'Sync Interval (minutes)',
                description: 'How often to sync data between AxisCare and Quo',
                default: 60,
                minimum: 5,
                maximum: 1440,
            },
            maxClientsPerSync: {
                type: 'number',
                title: 'Max Clients per Sync',
                description:
                    'Maximum number of clients to sync in one operation',
                default: 50,
                minimum: 1,
                maximum: 1000,
            },
            maxAppointmentsPerSync: {
                type: 'number',
                title: 'Max Appointments per Sync',
                description:
                    'Maximum number of appointments to sync in one operation',
                default: 100,
                minimum: 1,
                maximum: 1000,
            },
        };
    }

    async getActionOptions({ actionId, data }) {
        switch (actionId) {
            case 'SYNC_CLIENTS_TO_QUO':
                return {
                    jsonSchema: {
                        type: 'object',
                        properties: {
                            limit: {
                                type: 'number',
                                title: 'Client Limit',
                                description:
                                    'Maximum clients to retrieve for sync',
                                minimum: 1,
                                maximum: 1000,
                                default: 50,
                            },
                            maxClients: {
                                type: 'number',
                                title: 'Max Clients to Sync',
                                description: 'Maximum clients to actually sync',
                                minimum: 1,
                                maximum: 100,
                                default: 10,
                            },
                            status: {
                                type: 'string',
                                title: 'Client Status Filter',
                                description:
                                    'Only sync clients with this status',
                                enum: [
                                    'active',
                                    'inactive',
                                    'pending',
                                    'archived',
                                ],
                            },
                        },
                        required: [],
                    },
                    uiSchema: {
                        type: 'VerticalLayout',
                        elements: [
                            {
                                type: 'Control',
                                scope: '#/properties/limit',
                            },
                            {
                                type: 'Control',
                                scope: '#/properties/maxClients',
                            },
                            {
                                type: 'Control',
                                scope: '#/properties/status',
                            },
                        ],
                    },
                };
        }
        return null;
    }

    async syncClientsToQuo(args) {
        try {
<<<<<<< HEAD
            // Get clients from AxisCare
=======
>>>>>>> 97eb47e6
            const axiscareClients = await this.axiscare.api.listClients({
                limit: args.limit || 50,
                statuses: args.status,
            });

            const syncResults = [];

            for (const client of axiscareClients.results?.clients?.slice(
                0,
                args.maxClients || 10,
            ) || []) {
                try {
<<<<<<< HEAD
                    // Transform client data for Quo using the correct method
                    const quoContactData = await this.transformPersonToQuo(client);

                    // Create or update in Quo if available
                    let quoResult = null;
                    if (this.quo?.api) {
                        quoResult = await this.quo.api.createContact(quoContactData);
=======
                    const quoContactData = this.transformPersonToQuo(client);

                    let quoResult = null;
                    if (this.quo?.api) {
                        quoResult =
                            await this.quo.api.createContact(quoContactData);
>>>>>>> 97eb47e6
                    }

                    syncResults.push({
                        axisCareClient: {
                            id: client.id,
                            name: `${client.goesBy || client.firstName} ${client.lastName}`,
                            email: client.personalEmail,
                            phone: client.homePhone || client.mobilePhone,
                            status: client.status?.label || client.status,
                        },
                        quoContact: quoResult,
                        syncStatus: quoResult ? 'success' : 'quo_unavailable',
                        timestamp: new Date().toISOString(),
                    });
                } catch (clientError) {
                    syncResults.push({
                        axisCareClient: client,
                        error: clientError.message,
                        syncStatus: 'error',
                        timestamp: new Date().toISOString(),
                    });
                }
            }

            return {
                label: 'Client Sync Results',
                data: {
                    totalClientsProcessed: syncResults.length,
                    syncSummary: syncResults.reduce((summary, result) => {
                        summary[result.syncStatus] =
                            (summary[result.syncStatus] || 0) + 1;
                        return summary;
                    }, {}),
                    syncResults,
                    timestamp: new Date().toISOString(),
                },
            };
        } catch (error) {
            console.error('Client sync failed:', error);
            throw new Error(`Client sync failed: ${error.message}`);
        }
    }

    /**
     * Fetch a single client by ID
     * @param {string} id - Client ID
     * @returns {Promise<Object>}
     */
    async fetchPersonById(id) {
        return await this.axiscare.api.getClient(id);
    }

    /**
     * Fetch multiple clients by IDs (for webhook batch processing)
     * Optimized: Uses bulk API call when possible, falls back to sequential
     * @param {string[]} ids - Array of client IDs
     * @returns {Promise<Object[]>}
     */
    async fetchPersonsByIds(ids) {
        if (!ids || ids.length === 0) {
            return [];
        }

        try {
            // Use bulk API call (much faster than sequential)
            const response = await this.axiscare.api.listClients({
                clientIds: ids.join(','),
                limit: ids.length,
            });

            return response.results?.clients || [];
        } catch (error) {
            console.warn(
                `Bulk fetch failed for ${ids.length} clients, falling back to sequential:`,
                error.message,
            );

            // Fallback: Fetch one-by-one (slower but more resilient)
            return await this._fetchPersonsByIdsSequential(ids);
        }
    }

    /**
     * Fallback method: Fetch clients sequentially
     * @private
     * @param {string[]} ids - Array of client IDs
     * @returns {Promise<Object[]>}
     */
    async _fetchPersonsByIdsSequential(ids) {
        const clients = [];
        for (const id of ids) {
            try {
                const client = await this.fetchPersonById(id);
                clients.push(client);
            } catch (error) {
                console.error(`Failed to fetch client ${id}:`, error.message);
            }
        }
        return clients;
    }

    async listClients({ req, res }) {
        try {
            const params = {
                startAfterId: req.query.startAfterId
                    ? parseInt(req.query.startAfterId)
                    : undefined,
                limit: req.query.limit ? parseInt(req.query.limit) : 100,
            };

            const clients = await this.axiscare.api.listClients(params);
            res.json(clients);
        } catch (error) {
            console.error('Failed to list AxisCare clients:', error);
            res.status(500).json({
                error: 'Failed to list clients',
                details: error.message,
            });
        }
    }
<<<<<<< HEAD

    /**
     * Handler: Fetch a page of clients from AxisCare
     *
     * OVERRIDE: This overrides BaseCRMIntegration.fetchPersonPageHandler to handle
     * AxisCare's cursor-based pagination (nextPage URLs) instead of page-based.
     *
     * Flow:
     * 1. Get nextPageUrl from process metadata (null for first page)
     * 2. Fetch from AxisCare (use URL if available, else first page)
     * 3. Store nextPage URL in metadata for next iteration
     * 4. Queue batch processing for this page's clients
     * 5. Queue next page OR complete sync if no more pages
     *
     * Metadata stored:
     * - nextPageUrl: URL for next fetch (null when no more pages)
     * - totalFetched: Running count of all clients fetched
     * - pageCount: Number of pages processed
     *
     * @param {Object} params
     * @param {Object} params.data - Event data from queue
     * @param {string} params.data.processId - Process tracking ID
     * @param {string} params.data.personObjectType - "Client"
     * @param {number} params.data.page - Page counter (0-indexed, just for logging)
     * @param {number} params.data.limit - Records per page
     */
    async fetchPersonPageHandler({ data }) {
        const { processId, personObjectType, page, limit } = data;

        try {
            console.log(
                `[AxisCare] Fetching page ${page} (processId: ${processId})`,
            );

            // Update process state
            await this.processManager.updateState(processId, 'FETCHING_PAGE');

            // ═══════════════════════════════════════════════════════════
            // STEP 1: Get nextPageUrl from metadata
            // ═══════════════════════════════════════════════════════════
            const metadata = await this.processManager.getMetadata(processId);
            const nextPageUrl = metadata?.nextPageUrl;

            console.log(
                `[AxisCare] Using ${nextPageUrl ? 'stored nextPage URL' : 'initial listClients'}`,
            );

            // ═══════════════════════════════════════════════════════════
            // STEP 2: Fetch from AxisCare API (with retry)
            // ═══════════════════════════════════════════════════════════
            let response;

            if (nextPageUrl) {
                // Subsequent pages: use stored URL with retry
                response = await this._fetchWithRetry(() =>
                    this.axiscare.api.getFromUrl(nextPageUrl),
                );
            } else {
                // First page: use listClients with limit and retry
                response = await this._fetchWithRetry(() =>
                    this.axiscare.api.listClients({
                        limit: limit || 50,
                    }),
                );
            }

            // Validate API response for errors
            if (response.errors && response.errors.length > 0) {
                const errorMessage = `AxisCare API returned errors: ${JSON.stringify(response.errors)}`;
                console.error(`[AxisCare] ${errorMessage}`);
                throw new Error(errorMessage);
            }

            const clients = response.results?.clients || [];
            console.log(`[AxisCare] Fetched ${clients.length} clients`);

            // Handle empty first page (edge case: no clients exist)
            if (page === 0 && clients.length === 0) {
                console.log('[AxisCare] No clients found, queuing completion');
                await this.processManager.updateTotal(processId, 0, 0);
                await this.queueManager.queueCompleteSync(processId);
                return;
            }

            // ═══════════════════════════════════════════════════════════
            // STEP 3: Update metadata with next URL and totals
            // ═══════════════════════════════════════════════════════════
            const totalFetched = (metadata?.totalFetched || 0) + clients.length;
            const pageCount = page + 1;

            await this.processManager.updateMetadata(processId, {
                nextPageUrl: response.nextPage || null,
                totalFetched,
                pageCount,
            });

            // Update process totals (estimated, will be corrected as we go)
            if (page === 0) {
                // First page: provide initial estimate
                await this.processManager.updateTotal(
                    processId,
                    totalFetched,
                    1,
                );
                await this.processManager.updateState(
                    processId,
                    'PROCESSING_BATCHES',
                );
            } else {
                // Update with actual count so far
                await this.processManager.updateTotal(
                    processId,
                    totalFetched,
                    pageCount,
                );
            }

            console.log(
                `[AxisCare] Progress: ${totalFetched} clients fetched across ${pageCount} pages`,
            );

            // ═══════════════════════════════════════════════════════════
            // STEP 4: Queue batch processing for this page's clients
            // ═══════════════════════════════════════════════════════════
            if (clients.length > 0) {
                console.log(
                    `[AxisCare] Queuing batch processing for ${clients.length} clients`,
                );
                await this.queueManager.queueProcessPersonBatch({
                    processId,
                    crmPersonIds: clients.map((c) => String(c.id)),
                    page,
                    totalInPage: clients.length,
                });
            }

            // ═══════════════════════════════════════════════════════════
            // STEP 5: Queue next page OR complete sync
            // ═══════════════════════════════════════════════════════════
            if (response.nextPage) {
                // More pages exist
                console.log(
                    `[AxisCare] More pages available, queuing page ${page + 1}`,
                );
                await this.queueManager.queueFetchPersonPage({
                    processId,
                    personObjectType,
                    page: page + 1,
                    limit,
                });
            } else {
                // No more pages - all data fetched
                console.log(
                    `[AxisCare] All pages fetched. Total: ${totalFetched} clients`,
                );
                console.log(
                    '[AxisCare] Queuing sync completion (will complete after all batches process)',
                );
                await this.queueManager.queueCompleteSync(processId);
            }
        } catch (error) {
            console.error(`[AxisCare] Error fetching page ${page}:`, error);
            await this.processManager.handleError(processId, error);
            throw error;
        }
    }

    /**
     * Fetch with exponential backoff retry
     * Lambda-compatible: Handles transient failures gracefully
     * @private
     * @param {Function} fetchFn - Async function to execute
     * @param {number} maxRetries - Maximum retry attempts (default: 3)
     * @param {number} baseDelay - Base delay in ms (default: 1000)
     * @returns {Promise<*>} Result from fetchFn
     */
    async _fetchWithRetry(fetchFn, maxRetries = 3, baseDelay = 1000) {
        let lastError;

        for (let attempt = 1; attempt <= maxRetries; attempt++) {
            try {
                return await fetchFn();
            } catch (error) {
                lastError = error;

                // Check if error is retryable (network/timeout errors)
                const isRetryable =
                    error.code === 'ECONNRESET' ||
                    error.code === 'ETIMEDOUT' ||
                    error.code === 'ENOTFOUND' ||
                    error.message?.includes('timeout') ||
                    error.message?.includes('network') ||
                    (error.response?.status >= 500 &&
                        error.response?.status < 600) || // Server errors
                    error.response?.status === 429; // Rate limit

                // Don't retry on last attempt or non-retryable errors
                if (attempt === maxRetries || !isRetryable) {
                    throw error;
                }

                // Calculate exponential backoff with jitter
                const delay = Math.min(
                    baseDelay * Math.pow(2, attempt - 1) +
                        Math.random() * 1000,
                    10000, // Max 10 seconds
                );

                console.log(
                    `[AxisCare] Retry ${attempt}/${maxRetries} after ${Math.round(delay)}ms (${error.message})`,
                );

                await new Promise((resolve) => setTimeout(resolve, delay));
            }
        }

        throw lastError;
    }
=======
>>>>>>> 97eb47e6
}

module.exports = AxisCareIntegration;<|MERGE_RESOLUTION|>--- conflicted
+++ resolved
@@ -42,10 +42,6 @@
     static CRMConfig = {
         personObjectTypes: [
             { crmObjectName: 'Client', quoContactType: 'contact' },
-<<<<<<< HEAD
-        ],
-        syncConfig: {
-=======
             { crmObjectName: 'Lead', quoContactType: 'contact' },
             { crmObjectName: 'Caregiver', quoContactType: 'contact' },
             { crmObjectName: 'Applicant', quoContactType: 'contact' },
@@ -54,7 +50,6 @@
             paginationType: 'CURSOR_BASED',
             supportsTotal: false,
             returnFullRecords: true,
->>>>>>> 97eb47e6
             reverseChronological: true,
             initialBatchSize: 50,
             ongoingBatchSize: 25,
@@ -74,14 +69,8 @@
         super(params);
 
         this.events = {
-<<<<<<< HEAD
-            ...this.events, // BaseCRMIntegration events
-
-            // Existing AxisCare-specific events
-=======
             ...this.events,
 
->>>>>>> 97eb47e6
             LIST_AXISCARE_CLIENTS: {
                 handler: this.listClients,
             },
@@ -96,20 +85,6 @@
     }
 
     /**
-<<<<<<< HEAD
-     * Fetch a page of clients from AxisCare
-     * @param {Object} params
-     * @param {string} params.objectType - CRM object type (Client)
-     * @param {number} params.page - Page number (0-indexed)
-     * @param {number} params.limit - Records per page
-     * @param {Date} [params.modifiedSince] - Filter by modification date
-     * @param {boolean} [params.sortDesc=true] - Sort descending
-     * @returns {Promise<{data: Array, total: number, hasMore: boolean}>}
-     */
-    async fetchPersonPage({
-        objectType,
-        page,
-=======
      * Fetch a page of persons from AxisCare (Clients, Leads, Caregivers, or Applicants)
      * @param {Object} params
      * @param {string} params.objectType - CRM object type (Client, Lead, Caregiver, or Applicant)
@@ -122,82 +97,12 @@
     async fetchPersonPage({
         objectType,
         cursor = null,
->>>>>>> 97eb47e6
         limit,
         modifiedSince,
         sortDesc = true,
     }) {
         try {
             const params = {
-<<<<<<< HEAD
-                page: page + 1, // AxisCare uses 1-indexed pages
-                per_page: limit,
-                sort_by: 'updated_at',
-                sort_order: sortDesc ? 'desc' : 'asc',
-            };
-
-            // Add modification filter if provided
-            if (modifiedSince) {
-                params.updated_since = modifiedSince.toISOString();
-            }
-
-            const response = await this.axiscare.api.listClients(params);
-
-            return {
-                data: response.results?.clients || [],
-                total: response.total_count || null,
-                hasMore: response.nextPage ? true : false,
-            };
-        } catch (error) {
-            console.error(`Error fetching ${objectType} page ${page}:`, error);
-            throw error;
-        }
-    }
-
-    /**
-     * Transform AxisCare client object to Quo contact format
-     * @param {Object} client - AxisCare client object (from API - uses camelCase)
-     * @returns {Promise<Object>} Quo contact format
-     */
-    async transformPersonToQuo(client) {
-        // Extract phone numbers (AxisCare uses camelCase: homePhone, mobilePhone, otherPhone)
-        const phoneNumbers = [];
-        if (client.homePhone) {
-            phoneNumbers.push({
-                name: 'home',
-                value: client.homePhone,
-                primary: true,
-            });
-        }
-        if (client.mobilePhone) {
-            phoneNumbers.push({
-                name: 'mobile',
-                value: client.mobilePhone,
-                primary: false,
-            });
-        }
-        if (client.otherPhone) {
-            phoneNumbers.push({
-                name: 'other',
-                value: client.otherPhone,
-                primary: false,
-            });
-        }
-
-        // Extract emails (AxisCare uses personalEmail, billingEmail)
-        const emails = [];
-        if (client.personalEmail) {
-            emails.push({
-                name: 'primary',
-                value: client.personalEmail,
-                primary: true,
-            });
-        }
-        if (client.billingEmail && client.billingEmail !== client.personalEmail) {
-            emails.push({
-                name: 'billing',
-                value: client.billingEmail,
-=======
                 limit: limit || 50,
             };
 
@@ -286,7 +191,6 @@
             );
             throw error;
         }
-    }
 
     /**
      * Transform AxisCare person object to Quo contact format
@@ -405,92 +309,10 @@
             emails.push({
                 name: 'billing',
                 value: person.billingEmail,
->>>>>>> 97eb47e6
                 primary: false,
             });
         }
 
-<<<<<<< HEAD
-        // Use "Goes By" if available, otherwise firstName (per mapping spec)
-        const displayFirstName = client.goesBy || client.firstName;
-
-        return {
-            externalId: String(client.id),
-            source: 'axiscare',
-            defaultFields: {
-                firstName: displayFirstName,
-                lastName: client.lastName,
-                company: null, // Healthcare clients typically don't have companies
-                phoneNumbers,
-                emails,
-                role: 'Client', // Contact type per mapping spec
-            },
-            customFields: {
-                crmId: client.id,
-                crmType: 'axiscare',
-                status: client.status?.label || client.status,
-                dateOfBirth: client.dateOfBirth,
-                ssn: client.ssn, // Only included if requested via requestedSensitiveFields
-                gender: client.gender,
-                goesBy: client.goesBy,
-                // Address from residentialAddress object
-                residentialAddress: client.residentialAddress
-                    ? {
-                          name: client.residentialAddress.name,
-                          streetAddress1: client.residentialAddress.streetAddress1,
-                          streetAddress2: client.residentialAddress.streetAddress2,
-                          locality: client.residentialAddress.locality,
-                          region: client.residentialAddress.region,
-                          postalCode: client.residentialAddress.postalCode,
-                          latitude: client.residentialAddress.latitude,
-                          longitude: client.residentialAddress.longitude,
-                      }
-                    : null,
-                billingAddress: client.billingAddress
-                    ? {
-                          name: client.billingAddress.name,
-                          streetAddress1: client.billingAddress.streetAddress1,
-                          streetAddress2: client.billingAddress.streetAddress2,
-                          locality: client.billingAddress.locality,
-                          region: client.billingAddress.region,
-                          postalCode: client.billingAddress.postalCode,
-                      }
-                    : null,
-                // Additional AxisCare-specific fields
-                medicaidNumber: client.medicaidNumber,
-                priorityNote: client.priorityNote,
-                classes:
-                    client.classes?.map((c) => ({
-                        code: c.code,
-                        name: c.name,
-                    })) || [],
-                region: client.region
-                    ? { id: client.region.id, name: client.region.name }
-                    : null,
-                administrators:
-                    client.administrators?.map((a) => ({
-                        id: a.id,
-                        name: a.name,
-                        username: a.username,
-                    })) || [],
-                preferredCaregiver: client.preferredCaregiver
-                    ? {
-                          id: client.preferredCaregiver.id,
-                          firstName: client.preferredCaregiver.firstName,
-                          lastName: client.preferredCaregiver.lastName,
-                      }
-                    : null,
-                referredBy: client.referredBy
-                    ? { type: client.referredBy.type, name: client.referredBy.name }
-                    : null,
-                // Important dates
-                createdDate: client.createdDate,
-                assessmentDate: client.assessmentDate,
-                conversionDate: client.conversionDate,
-                startDate: client.startDate,
-                effectiveEndDate: client.effectiveEndDate,
-            },
-=======
         return emails;
     }
 
@@ -514,11 +336,8 @@
                             : String(value),
                 });
             }
->>>>>>> 97eb47e6
         };
 
-<<<<<<< HEAD
-=======
         addField('crmId', person.id);
         addField('crmType', 'axiscare');
         addField('objectType', objectType); // Track which type this is
@@ -564,7 +383,6 @@
         return customFields;
     }
 
->>>>>>> 97eb47e6
     /**
      * Setup webhooks with AxisCare
      * @returns {Promise<void>}
@@ -670,10 +488,6 @@
 
     async syncClientsToQuo(args) {
         try {
-<<<<<<< HEAD
-            // Get clients from AxisCare
-=======
->>>>>>> 97eb47e6
             const axiscareClients = await this.axiscare.api.listClients({
                 limit: args.limit || 50,
                 statuses: args.status,
@@ -686,22 +500,12 @@
                 args.maxClients || 10,
             ) || []) {
                 try {
-<<<<<<< HEAD
-                    // Transform client data for Quo using the correct method
-                    const quoContactData = await this.transformPersonToQuo(client);
-
-                    // Create or update in Quo if available
-                    let quoResult = null;
-                    if (this.quo?.api) {
-                        quoResult = await this.quo.api.createContact(quoContactData);
-=======
                     const quoContactData = this.transformPersonToQuo(client);
 
                     let quoResult = null;
                     if (this.quo?.api) {
                         quoResult =
                             await this.quo.api.createContact(quoContactData);
->>>>>>> 97eb47e6
                     }
 
                     syncResults.push({
@@ -822,227 +626,6 @@
             });
         }
     }
-<<<<<<< HEAD
-
-    /**
-     * Handler: Fetch a page of clients from AxisCare
-     *
-     * OVERRIDE: This overrides BaseCRMIntegration.fetchPersonPageHandler to handle
-     * AxisCare's cursor-based pagination (nextPage URLs) instead of page-based.
-     *
-     * Flow:
-     * 1. Get nextPageUrl from process metadata (null for first page)
-     * 2. Fetch from AxisCare (use URL if available, else first page)
-     * 3. Store nextPage URL in metadata for next iteration
-     * 4. Queue batch processing for this page's clients
-     * 5. Queue next page OR complete sync if no more pages
-     *
-     * Metadata stored:
-     * - nextPageUrl: URL for next fetch (null when no more pages)
-     * - totalFetched: Running count of all clients fetched
-     * - pageCount: Number of pages processed
-     *
-     * @param {Object} params
-     * @param {Object} params.data - Event data from queue
-     * @param {string} params.data.processId - Process tracking ID
-     * @param {string} params.data.personObjectType - "Client"
-     * @param {number} params.data.page - Page counter (0-indexed, just for logging)
-     * @param {number} params.data.limit - Records per page
-     */
-    async fetchPersonPageHandler({ data }) {
-        const { processId, personObjectType, page, limit } = data;
-
-        try {
-            console.log(
-                `[AxisCare] Fetching page ${page} (processId: ${processId})`,
-            );
-
-            // Update process state
-            await this.processManager.updateState(processId, 'FETCHING_PAGE');
-
-            // ═══════════════════════════════════════════════════════════
-            // STEP 1: Get nextPageUrl from metadata
-            // ═══════════════════════════════════════════════════════════
-            const metadata = await this.processManager.getMetadata(processId);
-            const nextPageUrl = metadata?.nextPageUrl;
-
-            console.log(
-                `[AxisCare] Using ${nextPageUrl ? 'stored nextPage URL' : 'initial listClients'}`,
-            );
-
-            // ═══════════════════════════════════════════════════════════
-            // STEP 2: Fetch from AxisCare API (with retry)
-            // ═══════════════════════════════════════════════════════════
-            let response;
-
-            if (nextPageUrl) {
-                // Subsequent pages: use stored URL with retry
-                response = await this._fetchWithRetry(() =>
-                    this.axiscare.api.getFromUrl(nextPageUrl),
-                );
-            } else {
-                // First page: use listClients with limit and retry
-                response = await this._fetchWithRetry(() =>
-                    this.axiscare.api.listClients({
-                        limit: limit || 50,
-                    }),
-                );
-            }
-
-            // Validate API response for errors
-            if (response.errors && response.errors.length > 0) {
-                const errorMessage = `AxisCare API returned errors: ${JSON.stringify(response.errors)}`;
-                console.error(`[AxisCare] ${errorMessage}`);
-                throw new Error(errorMessage);
-            }
-
-            const clients = response.results?.clients || [];
-            console.log(`[AxisCare] Fetched ${clients.length} clients`);
-
-            // Handle empty first page (edge case: no clients exist)
-            if (page === 0 && clients.length === 0) {
-                console.log('[AxisCare] No clients found, queuing completion');
-                await this.processManager.updateTotal(processId, 0, 0);
-                await this.queueManager.queueCompleteSync(processId);
-                return;
-            }
-
-            // ═══════════════════════════════════════════════════════════
-            // STEP 3: Update metadata with next URL and totals
-            // ═══════════════════════════════════════════════════════════
-            const totalFetched = (metadata?.totalFetched || 0) + clients.length;
-            const pageCount = page + 1;
-
-            await this.processManager.updateMetadata(processId, {
-                nextPageUrl: response.nextPage || null,
-                totalFetched,
-                pageCount,
-            });
-
-            // Update process totals (estimated, will be corrected as we go)
-            if (page === 0) {
-                // First page: provide initial estimate
-                await this.processManager.updateTotal(
-                    processId,
-                    totalFetched,
-                    1,
-                );
-                await this.processManager.updateState(
-                    processId,
-                    'PROCESSING_BATCHES',
-                );
-            } else {
-                // Update with actual count so far
-                await this.processManager.updateTotal(
-                    processId,
-                    totalFetched,
-                    pageCount,
-                );
-            }
-
-            console.log(
-                `[AxisCare] Progress: ${totalFetched} clients fetched across ${pageCount} pages`,
-            );
-
-            // ═══════════════════════════════════════════════════════════
-            // STEP 4: Queue batch processing for this page's clients
-            // ═══════════════════════════════════════════════════════════
-            if (clients.length > 0) {
-                console.log(
-                    `[AxisCare] Queuing batch processing for ${clients.length} clients`,
-                );
-                await this.queueManager.queueProcessPersonBatch({
-                    processId,
-                    crmPersonIds: clients.map((c) => String(c.id)),
-                    page,
-                    totalInPage: clients.length,
-                });
-            }
-
-            // ═══════════════════════════════════════════════════════════
-            // STEP 5: Queue next page OR complete sync
-            // ═══════════════════════════════════════════════════════════
-            if (response.nextPage) {
-                // More pages exist
-                console.log(
-                    `[AxisCare] More pages available, queuing page ${page + 1}`,
-                );
-                await this.queueManager.queueFetchPersonPage({
-                    processId,
-                    personObjectType,
-                    page: page + 1,
-                    limit,
-                });
-            } else {
-                // No more pages - all data fetched
-                console.log(
-                    `[AxisCare] All pages fetched. Total: ${totalFetched} clients`,
-                );
-                console.log(
-                    '[AxisCare] Queuing sync completion (will complete after all batches process)',
-                );
-                await this.queueManager.queueCompleteSync(processId);
-            }
-        } catch (error) {
-            console.error(`[AxisCare] Error fetching page ${page}:`, error);
-            await this.processManager.handleError(processId, error);
-            throw error;
-        }
-    }
-
-    /**
-     * Fetch with exponential backoff retry
-     * Lambda-compatible: Handles transient failures gracefully
-     * @private
-     * @param {Function} fetchFn - Async function to execute
-     * @param {number} maxRetries - Maximum retry attempts (default: 3)
-     * @param {number} baseDelay - Base delay in ms (default: 1000)
-     * @returns {Promise<*>} Result from fetchFn
-     */
-    async _fetchWithRetry(fetchFn, maxRetries = 3, baseDelay = 1000) {
-        let lastError;
-
-        for (let attempt = 1; attempt <= maxRetries; attempt++) {
-            try {
-                return await fetchFn();
-            } catch (error) {
-                lastError = error;
-
-                // Check if error is retryable (network/timeout errors)
-                const isRetryable =
-                    error.code === 'ECONNRESET' ||
-                    error.code === 'ETIMEDOUT' ||
-                    error.code === 'ENOTFOUND' ||
-                    error.message?.includes('timeout') ||
-                    error.message?.includes('network') ||
-                    (error.response?.status >= 500 &&
-                        error.response?.status < 600) || // Server errors
-                    error.response?.status === 429; // Rate limit
-
-                // Don't retry on last attempt or non-retryable errors
-                if (attempt === maxRetries || !isRetryable) {
-                    throw error;
-                }
-
-                // Calculate exponential backoff with jitter
-                const delay = Math.min(
-                    baseDelay * Math.pow(2, attempt - 1) +
-                        Math.random() * 1000,
-                    10000, // Max 10 seconds
-                );
-
-                console.log(
-                    `[AxisCare] Retry ${attempt}/${maxRetries} after ${Math.round(delay)}ms (${error.message})`,
-                );
-
-                await new Promise((resolve) => setTimeout(resolve, delay));
-            }
-        }
-
-        throw lastError;
-    }
-=======
->>>>>>> 97eb47e6
 }
 
 module.exports = AxisCareIntegration;